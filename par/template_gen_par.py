#!/usr/bin/python

#------------------------------------------------------------------------------
#   Purpose:    Outline definitions for template generation
#   Author:     Calum John Chamberlain
#------------------------------------------------------------------------------

"""
Outline definitions for template generation

Copyright 2015 Calum Chamberlain

This file is part of EQcorrscan.

    EQcorrscan is free software: you can redistribute it and/or modify
    it under the terms of the GNU General Public License as published by
    the Free Software Foundation, either version 3 of the License, or
    (at your option) any later version.

    EQcorrscan is distributed in the hope that it will be useful,
    but WITHOUT ANY WARRANTY; without even the implied warranty of
    MERCHANTABILITY or FITNESS FOR A PARTICULAR PURPOSE.  See the
    GNU General Public License for more details.

    You should have received a copy of the GNU General Public License
    along with EQcorrscan.  If not, see <http://www.gnu.org/licenses/>.

"""
import glob

sfilebase='/home/calumch/Desktop/Subcrustal/templates'                       # Location of nordic s-files, string

# sfiles=glob.glob(sfilebase+'/*L.S*')# List of s-files
# sfiles=[sfile.split('/')[-1] for sfile in sfiles]
sfiles=[]

<<<<<<< HEAD
tfiles=glob.glob('templates/pan_templates/brightness_group_*')  # List of pre-existing template files
=======
tfiles=glob.glob('templates/brightness_alltime/2009-05-12T00:09:50.300000Z.ms')  # List of pre-existing template files
>>>>>>> a4593ddf

samp_rate=100.0                      # Desired sampling rate, will be carried
                                    # through entire process, float in Hz

lowcut=5.0                          # Lowcut for bandpass filter in Hz, float

highcut=20.0                         # Highcut for bandpass filter in Hz, float

filter_order=3                      # Number of corners for the filter

<<<<<<< HEAD
length=6.0                          # Length of template window after pick
=======
length=1.0                          # Length of template window after pick
>>>>>>> a4593ddf

swin='all'                          # use s-picks or not, if True the
                                    # templates will include only channels with
                                    # picks, if False, all channels will be
                                    # used for stations with p-picks.
saveloc='/home/calumch/Desktop/Subcrustal/templates'               # Location to save the templates to in
                                    # miniseed format
debug=3                             # Debugging level from 0-5 with 5 being most
                                    # verbose<|MERGE_RESOLUTION|>--- conflicted
+++ resolved
@@ -34,11 +34,7 @@
 # sfiles=[sfile.split('/')[-1] for sfile in sfiles]
 sfiles=[]
 
-<<<<<<< HEAD
 tfiles=glob.glob('templates/pan_templates/brightness_group_*')  # List of pre-existing template files
-=======
-tfiles=glob.glob('templates/brightness_alltime/2009-05-12T00:09:50.300000Z.ms')  # List of pre-existing template files
->>>>>>> a4593ddf
 
 samp_rate=100.0                      # Desired sampling rate, will be carried
                                     # through entire process, float in Hz
@@ -49,11 +45,7 @@
 
 filter_order=3                      # Number of corners for the filter
 
-<<<<<<< HEAD
 length=6.0                          # Length of template window after pick
-=======
-length=1.0                          # Length of template window after pick
->>>>>>> a4593ddf
 
 swin='all'                          # use s-picks or not, if True the
                                     # templates will include only channels with
