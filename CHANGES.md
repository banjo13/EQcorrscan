--- conflicted
+++ resolved
@@ -1,5 +1,10 @@
 ## Current
-<<<<<<< HEAD
+* utils.plotting
+  - Function added (twoD_seismplot) for plotting seismicity (#365).
+* utils.mag_calc.calc_b_value:
+  - Added useful information to doc-string regarding method and meaning of
+    residuals
+  - Changed the number of magnitudes used to an int (from a string!?)
 * core.party.write
   - BUG-FIX: When `format='tar'` is selected, added a check for .tgz-file
     suffix before checking the filename against an existing file. Previously,
@@ -12,18 +17,7 @@
   - New option `arctype='SDS'` to read from a SeisComp Data Structure (SDS).
     This option is also available in `utils.clustering.extract_detections` and
     in `utils.archive_read._check_available_data`.
-=======
 * Added the ability of saving correlation data of the lag_calc.
->>>>>>> 0c87d52b
-* utils.mag_calc.calc_b_value:
-  - Added useful information to doc-string regarding method and meaning of
-    residuals
-  - Changed the number of magnitudes used to an int (from a string!?)
-<<<<<<< HEAD
-=======
-* utils.plotting
-  - Function added (twoD_seismplot) for plotting seismicity (#365).
->>>>>>> 0c87d52b
 
 ## 0.4.2
 * Add seed-ids to the _spike_test's message.
