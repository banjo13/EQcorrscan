## Current
* Implement reading Party objects from multiple files, including wildcard
  expansion. This will only read template information if it was not 
  previously read in (which is a little more efficient).
* Allow reading of Party objects without reading the catalog files.
* Check quality of downloaded data in `Tribe.client_detect()` and remove it if it
  would otherwise result in errors.
* Add `process_cores` argument to `Tribe.client_detect()` and `Tribe.detect()`
  to provide a separate number of cores for processing and peak-finding - both
  functions are less memory efficient that fftw correlation and can result in
  memory errors if using lots of cores.
* Allow passing of `cores_outer` kwarg through to fftw correlate functions to
  control inner/outer thread numbers. If given, `cores` will define the number
  of inner-cores (used for parallel fft calculation) and `cores_outer` sets
  the number of channels to process in parallel (which results in increased
  memory usage).
* Allow Tribe and Party IO to use QUAKEML or SC3ML format for catalogs (NORDIC
  to come once obspy updates).
* Allow Party IO to not write detection catalogs if so desired, because 
  writing and reading large catalogs can be slow.
* If detection-catalogs are not read in, then the detection events will be
  generated on the fly using `Detection._calculate_event`.
* BUG-FIX: When one template in a set of templates had a channel repeated,
  all detections had an extra, spurious pick in their event object. This
  should no-longer happen.
* Add `select` method to `Party` and `Tribe` to allow selection of a 
  specific family/template.
* Add ability to "retry" downloading in `Tribe.client_detect`.
* Change behaviour of template_gen for data that are daylong, but do not start
  within 1 minute of a day-break - previous versions enforced padding to
  start and end at day-breaks, which led to zeros in the data and undesirable 
  behaviour.
* BUG-FIX: Normalisation errors not properly passed back from internal fftw
  correlation functions, gaps not always properly handled during long-period
  trends - variance threshold is now raised, and Python checks for low-variance
  and applies gain to stabilise correlations if needed.
* Plotting functions are now tested and have a more consistent interface:
  * All plotting functions accept the keyword arguments `save`, `savefile`,
    `show`, `return_figure` and `title`.
  * All plotting functions return a figure.
  * `SVD_plot` renamed to `svd_plot`
<<<<<<< HEAD
* Enforce pre-processing even when no filters or resampling is to be done
  to ensure gaps are properly processed (when called from `Tribe.detect`,
  `Template.detect` or `Tribe.client_detect`)
* BUG-FIX in `Tribe.client_detect` where data were processed from data 
  one sample too long resulting in minor differences in data processing
  (due to difference in FFT length) and therefore minor differences 
  in resulting correlations (~0.07 per channel).
  * Includes extra stability check in fftw_normxcorr which affects the
    last sample before a gap when that sample is near-zero.
=======
* KeyboardInterrupt (e.g. ctrl-c) should now be caught during python parallel
  processes.
>>>>>>> af6995cb

## 0.3.1
* Cleaned imports in utils modules
* Removed parallel checking loop in archive_read.
* Add better checks for timing in lag-calc functions (#207)
* Removed gap-threshold of twice the template length in `Tribe.client_detect`, see
  issue #224.
* Bug-fix: give multi_find_peaks a cores kwarg to limit thread
  usage.
* Check for the same value in a row in continuous data when computing
  correlations and zero resulting correlations where the whole window
  is the same value repeated (#224, #230).
* BUG-FIX: template generation `from_client` methods for swin=P_all or S_all
  now download all channels and return them (as they should). See #235 and #206
* Change from raising an error if data from a station are not long enough, to
  logging a critical warning and not using the station.
* Add ability to give multiple `swin` options as a list. Remains backwards
  compatible with single `swin` arguments.
* Add option to `save_progress` for long running `Tribe` methods. Files
  are written to temporary files local to the caller.
* Fix bug where if gaps overlapped the endtime set in pre_processing an error
  was raised - happened when downloading data with a deliberate pad at either
  end.

## 0.3.0
* Compiled peak-finding routine written to speed-up peak-finding.
* Change default match-filter plotting to not decimate unless it has to.
* BUG-FIX: changed minimum variance for fftw correlation backend.
* Do not try to process when no processing needs to be done in 
  core.match_filter._group_process.
* Length checking in core.match_filter._group_process done in samples rather
  than time.
* BUG-FIX: Fix bug where data lengths were not correct in 
  match_filter.Tribe.detect when sampling time-stamps were inconsistent between
  channels, which previously resulted in error.
* BUG-FIX: Fix memory-leak in tribe.construct
* Add plotting options for plotting rate to Party.plot
* Add filtering detections by date as Party.filter
* BUG-FIX: Change method for Party.rethreshold: list.remove was not reliable.
* Add option `full_peaks` to detect methods to map to find_peaks.
* pre-processing (and match-filter object methods) are now gap-aware and will
  accept gappy traces and can return gappy traces. By default gaps are filled to
  maintain backwards compatibility. Note that the fftw correlation backend
  requires gaps to be padded with zeros.
* **Removed sfile_utils** This support for Nordic IO has been upgraded and moved
  to obspy for obspy version 1.1.0.  All functions are there and many bugs have
  been fixed. This also means the removal of nordic-specific functions in
  EQcorrscan - the following functions have been removed:
  * template_gen.from_sfile
  * template_gen.from_contbase
  * mag_calc.amp_pick_sfile
  * mag_calc.pick_db
  All removed functions will error and tell you to use obspy.io.nordic.core.
  This now means that you can use obspy's `read_events` to read in sfiles.
* Added `P_all` and `S_all` options to template generation functions
  to allow creation of multi-channel templates starting at the P and S
  times respectively.
* Refactored `template_gen`, all options are available via 
  `template_gen(method=...)`, and depreciation warnings are in place.
* Added some docs for converting older templates and detections into Template
  and Party objects.

## 0.2.7
* Patch multi_corr.c to work with more versions of MSVC;
* Revert to using single-precision floats for correlations (as in previous,
  < 0.2.x versions) for memory efficiency.

## 0.2.6
* Added the ability to change the correlation functions used in detection
  methods through the parameter xcorr_func of match_filter, Template.detect
  and Tribe.detect, or using the set_xcorr context manager in
  the utils.correlate module. Supported options are:
    * numpy
    * fftw
    * time-domain
    * or passing a function that implements the xcorr interface.
* Added the ability to change the concurrency strategy of xcorr functions
  using the paramter concurrency of match_filter, Template.detect
  and Tribe.detect. Supported options are:
    * None - for single-threaded execution in a single process
    * multithread - for multi-threaded execution
    * multiprocess- for multiprocess execution
    * concurrent - allows functions to describe their own preferred currency
    methods, defaults to multithread
* Change debug printing output, it should be a little quieter;
* Speed-up time-domain using a threaded C-routine - separate from frequency
  domain C-routines;
* Expose useful parallel options for all correlation routines;
* Expose cores argument for match-filter objects to allow limits to be placed
  on how much of your machine is used;
* Limit number of workers created during pre-processing to never be more than
  the number of traces in the stream being processed;
* Implement openMP parallelisation of cross-correlation sum routines - memory
  consumption reduced by using shared memory, and by computing the
  cross-correlation sums rather than individual channel cross-correlations.
  This also leads to a speed-up.  This routine is the default concurrent
  correlation routine;
* Test examples in rst doc files to ensure they are up-to-date;
* Tests that were prone to timeout issues have been migrated to run on circleci
  to allow quick re-starting of fails not due to code errors


## 0.2.5
* Fix bug with \_group_process that resulted in stalled processes.
* Force NumPy version
* Support indexing of Tribe and Party objects by template-name.
* Add tests for lag-calc issue with preparing data
* Change internals of *eqcorrscan.core.lag_calc._prepare_data* to use a
  dictionary for delays, and to work correctly! Issues arose from not checking
  for masked data properly and not checking length properly.
* Fix bug in match_filter.match_filter when checking for equal length traces,
  length count was one sample too short.

## 0.2.4
* Increase test coverage (edge-cases) in template_gen;
* Fix bug in template_gen.extract_from_stack for duplicate channels in
template;
* Increase coverage somewhat in bright_lights, remove non-parallel
option (previously only used for debugging in development);
* Increase test coverage in lag_calc;
* Speed-up tests for brightness;
* Increase test coverage for match_filter including testing io of
detections;
* Increase subspace test coverage for edge cases;
* Speed-up catalog_to_dd_tests;
* Lag-calc will pick S-picks on channels ending E, N, 1 and 2, change
from only picking on E and N before; warning added to docs;
* Add full tests for pre-processing;
* Run tests in parallel on ci, speed-up tests dramatically;
* Rename singular-value decomposition functions (with depreciation
warnings);
* Rename SVD_moments to lower-case and add depreciation warning;
* Increase test coverage in utils.mag_calc;
* Add Template, Tribe, Family, Party objects and rename DETECTION to
Detection;
    * Template objects maintain meta-data associated with their creation
    to stream-line processing of data (e.g. reduce chance of using the
    wrong filters).
    * Template events have a detect method which takes unprocessed data
    and does the correct processing using the Template meta-data, and
    computes the matched-filter detections.
    * Tribe objects are containers for multiple Templates.
    * Tribe objects have a detect method which groups Templates with
    similar meta-data (processing information) and runs these templates
    in parallel through the matched-filter routine. Tribe.detect outputs
    a Party of Family objects.
    * The Party object is a container for many Family objects.
    * Family objects are containers for detections from the same
    Template.
    * Family and Party objects have a lag_calc method which computes
    the cross-correlation pick-refinements.
    * The upshot of this is that it is possible to, in one line,
    generate a Tribe of templates, compute their matched-filter
    detections, and generate cross-correlation pick refinements, which
    output Event objects, which can be written to a catalog:
        Tribe.construct(method, **kwargs).detect(st, **kwargs).lag_calc(**kwargs).write()
    * Added 25 tests for these methods.
    * Add parameters *threshold_type* and *threshold_input* to Detection
    class.  Add support for legacy Detection objects via NaN and unset
    values.
* Removed support for obspy < 1.0.0
* Update / correct doc-strings in template-gen functions when describing
processing parameters.
* Add warning message when removing channels from continuous data in
match_filter;
* Add min_snr option for template generation routines, if the
signal-to-noise ratio is below a user-defined threshold, the channel
will not be used.
* Stop enforcing two-channel template channel names.
* Fix bug in detection_multiplot which didn't allow streams with
fewer traces than template;
* Update internals to custom C fftw-based correlation rather than openCV (Major change);
    * OpenCV has been removed as a dependancy;
    * eqcorrscan.core.match_filter.normxcorr2 now calls a compiled C routine;
    * Parallel workflows handled by openMP rather than Python Multiprocessing
      for matched-filter operations to allow better memory handling.
        * It is worth noting that we tried re-writing using SciPy internals
        which led to a significant speed-up, but with high memory costs,
        we ended up going with this option, which was the more difficult
        option, because it allows effective use on SLURM managed systems
        where python multiprocessing results in un-real memory spikes
        (issue #88).
        
## 0.2.0-0.2.3
* See 0.2.4: these versions were not fully released while trying to get
  anaconda packages to build properly.

## 0.1.6
* Fix bug introduced in version 0.1.5 for match_filter where looping
through multiple templates did not correctly match image and template
data: 0.1.5 fix did not work;
* Bug-fix in catalog_to_dd for events without magnitudes;
* Amend match-filter to not edit the list of template names in place.
Previously, if a template was not used (due to no matching continuous
data) then the name of the template was removed: this now copies the
list of template_names internally and does not change the external list.

## 0.1.5
* Migrate coverage to codecov;
* Fix bug introduced in version 0.1.5 for match_filter where looping
through multiple templates did not correctly match image and template
data.

## 0.1.4
* Bug-fix in plot_repicked removed where data were not normalized
properly;
* Bug-fix in lag_calc where data were missing in the continuous data
fixed (this led to incorrect picks, **major bug!**);
* Output cross-channel correlation sum in lag-calc output;
* Add id to DETECTION objects, which is consistent with the events
within DETECTION objects and catalog output, and used in lag_calc to
allow linking of detections to catalog events;
* Add lots of logging and error messages to lag-calc to ensure user
understands limits;
* Add error to day-proc to ensure user is aware of risks of padding;
* Change utils.pre_processing.process to accept different length of
data enforcement, not just full day (allow for overlap in processing,
which might be useful for reducing day start and end effects);
* Bug-fix in mag_calc.amp_pick_event, broke loop if data were missing;
* Lots of docs adjustment to sort order of doc-strings and hyper-links;
* Allow multiple uses of the same channel in templates (e.g. you can
now use a template with two windows from the same channel, such as a P
and an S);
* Add evaluation mode filter to utils.catalog_utils.filter_picks;
* Update subspace plot to work when detector is not partitioned;
* Make tests run a little faster;
* Add pep8 testing for all code.

## 0.1.3
* Now testing on OSX (python 2.7 and 3.5) - also added linux python 3.4;
* Add lag-calculation and tests for it;
* Change how lag-calc does the trace splitting to reduce memory usage;
* Added pick-filtering utility to clean up tutorials;
* Change template generation function names for clarity (wrappers for
depreciated names);
* Add more useful error messages when picks are not associated with
waveforms;
* Add example plots for more plotting functions;
* Add subspace detector including docs and tutorial.
* Add *delayed* option to all template_gen functions, set to True by
default which retains old behaviour.

## 0.1.2
* Add handling for empty location information in sfiles.
* Added project setup script which creates a useful directory structure and copies
a default match-filter script to the directory.
* Add archive reader helper for default script, and parameter classes and
definitions for default script.
* Re-write history to make repository smaller, removed trash files that had
been added carelessly.
* Now tested on appveyor, so able to be run on Windows.
* Added ability to read hypoDD/tomoDD phase files to obspy events.
* Added simple despiking algorithm - not ideal for correlation as spikes are
interpolated around when found: eqcorrscan.utils.despike.
* Option to output catalog object from match_filter - this will become the
default once we introduce meta-data to templates - currently the picks for
events are the template trace start-times, which will be before the phase-pick
by the lag defined in the template creation - also added event into detection
class, so you can access the event info from the detections, or create a
catalog from a list of detections.
* Add option to extract detections at run-time in match_filter.match_filter.
* Edited multi_event_singlechan to take a catalog with multiple picks, but
requires you to specify the station and channel to plot.
* Add normalize option to stacking routines.
* Add tests for stacking - PWS test needs more checks.
* Add many examples to doc-strings, not complete though.
* Change docs to have one page per function.
* Python 3.5 testing underway, all tests pass, but only testing about 65% of
codebase.
* Add io functions to match_filter to simplify detection handling including
writing detections to catalog and to text file.
* Stricter match_filter testing to enforce exactly the same result with a
variety of systems.
* Add hack to template_gen tutorial to fix differences in sorting between python 3.x
and python 2.
* Added advanced network triggering routine from Konstantinos, allows
different parameters for individual stations - note only uses recursive
sta-lta triggering at the moment.  Useful for template generations alongside
pickers.
* Added magnitude of completeness and b-value calculators to utils.mag_calc

## 0.1.1
* Cope with events not always having time_errors in them in eventtoSfile;
* Convert Quakeml depths from m to km;
* Multiple little fixes to make Sfile conversion play well with GeoNet QuakeML files;
* Add function to convert from obspy.core.inventory.station.Station to string format
for Seisan STATION0.HYP file;
* Merged feature branch - hypoDD into develop, this provides mappings for the
hypoDD location program, including generation of dt.cc files;
* Added tests for functions in catalog_to_dd;
* Implemented unittest tests;
* Changed name of EQcorrscan_plotting to plotting;
* Added depreciation warnings;
* Changed internal structure of pre-processing to aid long-term upkeep;
* Added warnings in docs for template_gen relating to template generation from
set length files;
* Updated template_creation tutorial to use day-long data;
* Renamed Sfile_util to sfile_util, and functions there-in: will warn about name changes;
* Updated template plotting to include pick labels;
* Updated template_creation tutorial to download S-picks as well as P-picks;
* Update sfile_util to cope with many possible unfilled objects;
* Added sac_util to convert from sac headers to useful event information - note,
does not convert all things, just origin and pick times;
* Added from_sac function to template_gen.

## 0.1.0
* Implemented tests for synthetic generation and match-filter functions
* Developed new tutorials that download from GeoNet and are much clearer
* Changed from PICK and EVENTINFO classes to obspy.core.event classes, note
this will break some previous scripts, however wrappers are included for this,
this ended up being the biggy, and is the reason for ceasing the 0.0.x line.
* Added synthetic seismogram generation, very basic seismograms, but they work
as templates for the detection of *some* seismicity.
* Added compatibility with Obspy v.1.0.0.
* All files now follow pep8.
* Removed parameter files completely, and redundant scripts.

## 0.0.9
* Working towards following pep8
* Change how match_filter handles missing data - now remove template traces (which have been copied)
rather than adding null traces to the data stream - more memory efficient, and faster
* Change float handling for large amplitudes in Sfile_utils
* Change distance decimal handling in Sfile_utils
* Add magnitude-frequency plotting to EQcorrscan_plotting
* Update tutorial and docs for tutorial
* **Major bug-fix** Change in match_filter - debug and index were the wrong way
round from version 0.0.5 onwards, hence for multiple templates, cross-correlation
vectors were not matched for templates. Will push a release because of this.

## 0.0.8:
* Added SVD magnitude inversion to [utils.mag_calc](EQcorrscan/eqcorrscan/utils/mag_calc.py#L530),
tested for multi-channel;
* Bug-fix in s-file printing when printing AIN,
[convert to int](EQcorrscan/eqcorrscan/utils/Sfile_util.py#L75) now before print;
* Add master option to [stacking.align_traces](EQcorrscan/eqcorrscan/utils/stacking.py#L93),
alignment can be forced to this;
* Add plot directory output option to [match_filter](EQcorrscan/eqcorrscan/core/match_filter.py#L341);
* Change plot downsampling to 10 Hz in [match_filter](EQcorrscan/eqcorrscan/core/match_filter.py#L489);
* [Clustering.cluster](EQcorrscan/eqcorrscan/utils/clustering.py#L81)
now output groups properly when
computing clustering by cross-correlation;
* Add [plot_synth_real](EQcorrscan/eqcorrscan/utils/EQcorrscan_plotting.py#L765)
function to EQcorrscan_plotting -
use for plotting a synthetic template on top of a real template;
* Add [space-time](EQcorrscan/eqcorrscan/utils/clustering.py#L513)
clustering fucntion to clustering,
use to group repeating events;
* Add [re_thresh_csv](EQcorrscan/eqcorrscan/utils/clustering.py#L551)
to clustering, can be used to increase
the detection threshold after detection run;
* Add mock modules to conf.py for ReadTheDocs, also removed
requirements.txt file as it was unused;
* Added parallel options to distance_matrix computation in clustering.
* Change matplotlib import location in match_filter to allow
other functions to be called without turning off interactive plots.
* Add **both** option to utils.synth_seis to allow individual creation
of both P and S phases.
* Add sanity check for nyquist frequency to utils.pre_processing, now
breaks if highcut >= samp_rate
* Add plot_format option to core.match_filter
* Add multiple phase capability to utils.synth_seis
* **BUG-FIX** Change match-filter data stream handling to copy the stream and
keep it safe before adding null-traces or removing excess traces.  Match_filter
will now remove excess, un-needed traces from the copied stream.  This is specifically
necessary when splitting a large template set, with a range of channels, into smaller
groups to be run serially.

:volcano:

## 0.0.6 & 0.0.7;
*Note, double release due to failed 0.0.6 release*
* Properly installable via pip.

## 0.0.5:
* Update all paths in functions when calling EQcorrscan
functions to use the installed version;
* Remove parameter file usage in core functions and
replace with variables, parameter files remain for scripts.

## 0.0.4:
* Travis.CI integration implemented;
* Tests run (needs more tests);
* Now has synthetic template generation (major step, very much in alpha).

## 0.0.3:
* Many small bug-fixes;
* Added greater parallel ability;
* Change directory structure to be more like a true python
package - now pip installable.

## 0.0-a.2:
* Bug fixes to Sfile_util when writing S-files - converting
from milliseconds to decimal seconds;
* Fix catalogue2DD to weight by correlation value;
* Fix lagging in bright_lights;
* Now tested on supercomputer (cluster) computers.

## 0.0-a.1 First alpha release:
* First release to allow students to use the core functions;
* Not fully functional, bugs being found daily;
* match_filter functions work well - could be improved by using
openCV matchTemplate ability to work with multiple templates,
which could be optimised on GPUs **GPU capability not applicable as far as I know**<|MERGE_RESOLUTION|>--- conflicted
+++ resolved
@@ -39,7 +39,6 @@
     `show`, `return_figure` and `title`.
   * All plotting functions return a figure.
   * `SVD_plot` renamed to `svd_plot`
-<<<<<<< HEAD
 * Enforce pre-processing even when no filters or resampling is to be done
   to ensure gaps are properly processed (when called from `Tribe.detect`,
   `Template.detect` or `Tribe.client_detect`)
@@ -49,10 +48,8 @@
   in resulting correlations (~0.07 per channel).
   * Includes extra stability check in fftw_normxcorr which affects the
     last sample before a gap when that sample is near-zero.
-=======
 * KeyboardInterrupt (e.g. ctrl-c) should now be caught during python parallel
   processes.
->>>>>>> af6995cb
 
 ## 0.3.1
 * Cleaned imports in utils modules
