--- conflicted
+++ resolved
@@ -66,13 +66,10 @@
 * Fix #298 where the header was repeated in detection csv files. Also added
   a `write_detections` function to `eqcorrscan.core.match_filter.detection`
   to streamline writing detections.
-<<<<<<< HEAD
 * Remove support for Python 2.7.
-=======
 * Add warning about unused data when using `Tribe.detect` methods with data that
   do not fit into chunks. Fixes #291.
 * Fix #179 when decimating for cccsum_hist in `_match_filter_plot`
->>>>>>> 120061c6
 
 ## 0.3.3
 * Make test-script more stable.
