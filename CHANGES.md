--- conflicted
+++ resolved
@@ -12,20 +12,14 @@
   - `_prep_data_for_correlation`: 3x speedup for filling NaN-traces in templates
   - New function ``quick_trace_select` for a very efficient selection of trace
     by seed ID without wildcards (4x speedup).
-<<<<<<< HEAD
 * utils.correlate
   - 25 % speedup for `_get_array_dicts` with quicker access to properties.
-* utils.catalog_to_dd._prepare_stream
-  - Now more consistently slices templates to length = extract_len * samp_rate
-    so that user receives less warnings about insufficient data.
-=======
 * utils.catalog_to_dd
   - ._prepare_stream
     - Now more consistently slices templates to length = extract_len * samp_rate
       so that user receives less warnings about insufficient data.
   - Add ability to weight correlations by raw correlation rather than just
     correlation squared.
->>>>>>> 81c21c7a
 * utils.cluster.decluster_distance_time
   - Bug-fix: fix segmentation fault when declustering more than 46340 detections
     with hypocentral_separation.
