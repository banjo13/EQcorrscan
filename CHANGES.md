## Current
* Add seed-ids to the _spike_test's message.
* utils.correlation
  - Cross-correlation normalisation errors no-longer raise an error
  - When "out-of-range" correlations occur a warning is given by the C-function
    with details of what channel, what template and where in the data vector
    the issue occurred for the user to check their data.
  - Out-of-range correlations are set to 0.0
  - After extensive testing these errors have always been related to data issues
    within regions where correlations should not be computed (spikes, step
    artifacts due to incorrectly padding data gaps).
  - USERS SHOULD BE CAREFUL TO CHECK THEIR DATA IF THEY SEE THESE WARNINGS
## 0.4.1
* core.match_filter
  - BUG-FIX: Empty families are no longer run through lag-calc when using 
    Party.lag_calc().  Previously this resulted in a "No matching data" error,
    see #341.
* core.template_gen
  - BUG-FIX: Fix bug where events were incorrectly associated with templates
    in `Tribe().construct()` if the given catalog contained events outside
    of the time-range of the stream. See issue #381 and PR #382.
* utils.catalog_to_dd
  - Added ability to turn off parallel processing (this is turned off by 
    default now) for `write_correlations` - parallel processing for moderate
    to large datasets was copying far too much data and using lots of memory.
    This is a short-term fix - ideally we will move filtering and resampling to
    C functions with shared-memory parallelism and GIL releasing.
    See PR #374.
  - Moved parallelism for `_compute_dt_correlations` to the C functions to
    reduce memory overhead. Using a generator to construct sub-catalogs rather
    than making a list of lists in memory. See issue #361.
* utils.mag_calc:
  - `amp_pick_event` now works on a copy of the data by default
  - `amp_pick_event` uses the appropriate digital filter gain to correct the
    applied filter. See issue #376.
  - `amp_pick_event` rewritten for simplicity.
  - `amp_pick_event` now has simple synthetic tests for accuracy.
  - `_sim_wa` uses the full response information to correct to velocity
    this includes FIR filters (previously not used), and ensures that the
    wood-anderson poles (with a single zero) are correctly applied to velocity
    waveforms.
  - `calc_max_curv` is now computed using the non-cumulative distribution.
* Some problem solved in _match_filter_plot. Now it shows all new detections.
* Add plotdir to eqcorrscan.core.lag_calc.lag_calc function to save the images.
<<<<<<< HEAD
* The new function with the name mapplot for plotting seismicity added (#365). 
=======

>>>>>>> 57b85e9b
## 0.4.0
* Change resampling to use pyFFTW backend for FFT's.  This is an attempt to
  alleviate issue related to large-prime length transforms.  This requires an
  additional dependency, but EQcorrscan already depends on FFTW itself (#316).
* Refactor of catalog_to_dd functions (#322):
  - Speed-ups, using new correlation functions and better resource management
  - Removed enforcement of seisan, arguments are now standard obspy objects.
* Add plotdir to lag-calc, template construction and matched-filter detection
  methods and functions (#330, #325).
* Wholesale re-write of lag-calc function and methods. External interface is
  similar, but some arguments have been depreciated as they were unnecessary (#321).
  - This was done to make use of the new internal correlation functions which
    are faster and more memory efficient.
  - Party.lag_calc and Family.lag_calc now work in-place on the events in 
    the grouping.
  - Added relative_mags method to Party and Family; this can be called from
    lag-calc to avoid reprocessing data.
  - Added lag_calc.xcorr_pick_family as a public facing API to implement
    correlation re-picking of a group of events.
* Renamed utils.clustering.cross_chan_coherence to 
  utils.clustering.cross_chan_correlation to better reflect what it actually 
  does.
* Add --no-mkl flag for setup.py to force the FFTW correlation routines not
  to compile against intels mkl.  On NeSI systems mkl is currently causing
  issues.
* BUG-FIX: `eqcorrscan.utils.mag_calc.dist_calc` calculated the long-way round
  the Earth when changing hemispheres. We now use the Haversine formula, which
  should give better results at short distances, and does not use a flat-Earth
  approximation, so is better suited to larger distances as well.
* Add C-openmp parallel distance-clustering (speed-ups of ~100 times).
* Allow option to not stack correlations in correlation functions.
* Use compiled correlation functions for correlation clustering (speed-up).
* Add time-clustering for catalogs and change how space-time cluster works
  so that it uses the time-clustering, rather than just throwing out events
  outside the time-range.
* Changed all prints to calls to logging, as a result, debug is no longer
  an argument for function calls.
* `find-peaks` replaced by compiled peak finding routine - more efficient
  both in memory and time #249 - approx 50x faster
  * Note that the results of the C-func and the Python functions are slightly
    different.  The C function (now the default) is more stable when peaks
    are small and close together (e.g. in noisy data).
* multi-find peaks makes use of openMP parallelism for more efficient
  memory usage #249
* enforce normalization of continuous data before correlation to avoid float32
  overflow errors that result in correlation errors (see pr #292).
* Add SEC-C style chunked cross-correlations.  This is both faster and more
  memory efficient.  This is now used by default with an fft length of
  2 ** 13.  This was found to be consistently the fastest length in testing.
  This can be changed by the user by passing the `fft_len` keyword argument.
  See PR #285.
* Outer-loop parallelism has been disabled for all systems now. This was not
  useful in most situations and is hard to maintain.
* Improved support for compilation on RedHat systems
* Refactored match-filter into smaller files. Namespace remains the same.
  This was done to ease maintenance - the match_filter.py file had become
  massive and was slow to load and process in IDEs.
* Refactored `_prep_data_for_correlation` to reduce looping for speed, 
  now approximately six times faster than previously (minor speed-up)
  * Now explicitly doesn't allow templates with different length traces - 
    previously this was ignored and templates with different length 
    channels to other templates had their channels padded with zeros or 
    trimmed.
* Add `skip_short_channels` option to template generation.  This allows users 
  to provide data of unknown length and short channels will not be used, rather
  than generating an error. This is useful for downloading data from 
  datacentres via the `from_client` method.
* Remove pytest_namespace in conftest.py to support pytest 4.x
* Add `ignore_bad_data` kwarg for all processing functions, if set to True
  (defaults to False for continuity) then any errors related to bad data at 
  process-time will be supressed and empty traces returned.  This is useful 
  for downloading data from  datacentres via the `from_client` method when
  data quality is not known.
* Added relative amplitude measurements as
  `utils.mag_calc.relative_amplitude` (#306).
* Added relative magnitude calculation using relative amplitudes weighted by
  correlations to `utils.mag_calc.relative_magnitude`.
* Added `relative_magnitudes` argument to 
  `eqcorrscan.core.match_filter.party.Party.lag_calc` to provide an in-flow
  way to compute relative magnitudes for detected events.
* Events constructed from detections now include estimated origins alongside
  the picks. These origins are time-shifted versions of the template origin and
  should be used with caution. They are corrected for prepick (#308).
* Picks in detection.event are now corrected for prepick *if* the template is
  given. This is now standard in all Tribe, Party and Family methods. Picks will
  not be corrected for prepick in match_filter (#308).
* Fix #298 where the header was repeated in detection csv files. Also added
  a `write_detections` function to `eqcorrscan.core.match_filter.detection`
  to streamline writing detections.
* Remove support for Python 2.7.
* Add warning about unused data when using `Tribe.detect` methods with data that
  do not fit into chunks. Fixes #291.
* Fix #179 when decimating for cccsum_hist in `_match_filter_plot`
* `utils.pre_processing` now uses the `.interpolate` method rather than
  `.resample` to change the sampling rate of data. This is generally more
  stable and faster than resampling in the frequency domain, but will likely
  change the quality of correlations.
* Removed depreciated `template_gen` functions and `bright_lights` and
  `seismo_logs`. See #315
* BUG-FIX: `eqcorrscan.core.template_gen.py` fix conflict with special character on windows
  output-filename. See issue #344

## 0.3.3
* Make test-script more stable.
* Fix bug where `set_xcorr` as context manager did not correctly reset
  stream_xcorr methods.
* Correct test-script (`test_eqcorrscan.py`) to find paths properly.
* BUG-FIX in `Party.decluster` when detections made at exactly the same time
  the first, rather than the highest of these was taken.
* Catch one-sample difference in day properly in pre-processing.dayproc
* Shortproc now clips and pads to the correct length asserted by starttime and
  endtime.
* Bug-fix: Match-filter collection objects (Tribe, Party, Family) implemented
  addition (`__add__`) to alter the main object. Now the main object is left
  unchanged.
* `Family.catalog` is now an immutable property.

## 0.3.2
* Implement reading Party objects from multiple files, including wildcard
  expansion. This will only read template information if it was not 
  previously read in (which is a little more efficient).
* Allow reading of Party objects without reading the catalog files.
* Check quality of downloaded data in `Tribe.client_detect()` and remove it if it
  would otherwise result in errors.
* Add `process_cores` argument to `Tribe.client_detect()` and `Tribe.detect()`
  to provide a separate number of cores for processing and peak-finding - both
  functions are less memory efficient that fftw correlation and can result in
  memory errors if using lots of cores.
* Allow passing of `cores_outer` kwarg through to fftw correlate functions to
  control inner/outer thread numbers. If given, `cores` will define the number
  of inner-cores (used for parallel fft calculation) and `cores_outer` sets
  the number of channels to process in parallel (which results in increased
  memory usage).
* Allow Tribe and Party IO to use QUAKEML or SC3ML format for catalogs (NORDIC
  to come once obspy updates).
* Allow Party IO to not write detection catalogs if so desired, because 
  writing and reading large catalogs can be slow.
* If detection-catalogs are not read in, then the detection events will be
  generated on the fly using `Detection._calculate_event`.
* BUG-FIX: When one template in a set of templates had a channel repeated,
  all detections had an extra, spurious pick in their event object. This
  should no-longer happen.
* Add `select` method to `Party` and `Tribe` to allow selection of a 
  specific family/template.
* Use a compiled C peak-finding function instead of scipy ndimage - speed-up
  of about 2x in testing.
* BUG-FIX: When `full_peaks=True` for `find_peaks2_short` values that were not
  above their neighbours were returned. Now only values greater than their two
  neighbours are returned.
* Add ability to "retry" downloading in `Tribe.client_detect`.
* Change behaviour of template_gen for data that are daylong, but do not start
  within 1 minute of a day-break - previous versions enforced padding to
  start and end at day-breaks, which led to zeros in the data and undesirable 
  behaviour.
* BUG-FIX: Normalisation errors not properly passed back from internal fftw
  correlation functions, gaps not always properly handled during long-period
  trends - variance threshold is now raised, and Python checks for low-variance
  and applies gain to stabilise correlations if needed.
* Plotting functions are now tested and have a more consistent interface:
  * All plotting functions accept the keyword arguments `save`, `savefile`,
    `show`, `return_figure` and `title`.
  * All plotting functions return a figure.
  * `SVD_plot` renamed to `svd_plot`
* Enforce pre-processing even when no filters or resampling is to be done
  to ensure gaps are properly processed (when called from `Tribe.detect`,
  `Template.detect` or `Tribe.client_detect`)
* BUG-FIX in `Tribe.client_detect` where data were processed from data 
  one sample too long resulting in minor differences in data processing
  (due to difference in FFT length) and therefore minor differences 
  in resulting correlations (~0.07 per channel).
  * Includes extra stability check in fftw_normxcorr which affects the
    last sample before a gap when that sample is near-zero.
* BUG-FIX: fftw correlation dot product was not thread-safe on some systems.
  The dot-product did not have the inner index protected as a private variable.
  This did not appear to cause issues for Linux with Python 3.x or Windows, but
  did cause issues for on Linux for Python 2.7 and Mac OS builds.
* KeyboardInterrupt (e.g. ctrl-c) should now be caught during python parallel
  processes.
* Stopped allowing outer-threading on OSX, clang openMP is not thread-safe
  for how we have this set-up. Inner threading is faster and more memory
  efficient anyway.
* Added testing script (`test_eqcorrscan.py`, which will be installed to your
  path on installation of EQcorrscan) that will download all the relevant 
  data and run the tests on the installed package - no need to clone 
  EQcorrscan to run tests!


## 0.3.1
* Cleaned imports in utils modules
* Removed parallel checking loop in archive_read.
* Add better checks for timing in lag-calc functions (#207)
* Removed gap-threshold of twice the template length in `Tribe.client_detect`, see
  issue #224.
* Bug-fix: give multi_find_peaks a cores kwarg to limit thread
  usage.
* Check for the same value in a row in continuous data when computing
  correlations and zero resulting correlations where the whole window
  is the same value repeated (#224, #230).
* BUG-FIX: template generation `from_client` methods for swin=P_all or S_all
  now download all channels and return them (as they should). See #235 and #206
* Change from raising an error if data from a station are not long enough, to
  logging a critical warning and not using the station.
* Add ability to give multiple `swin` options as a list. Remains backwards
  compatible with single `swin` arguments.
* Add option to `save_progress` for long running `Tribe` methods. Files
  are written to temporary files local to the caller.
* Fix bug where if gaps overlapped the endtime set in pre_processing an error
  was raised - happened when downloading data with a deliberate pad at either
  end.

## 0.3.0
* Compiled peak-finding routine written to speed-up peak-finding.
* Change default match-filter plotting to not decimate unless it has to.
* BUG-FIX: changed minimum variance for fftw correlation backend.
* Do not try to process when no processing needs to be done in 
  core.match_filter._group_process.
* Length checking in core.match_filter._group_process done in samples rather
  than time.
* BUG-FIX: Fix bug where data lengths were not correct in 
  match_filter.Tribe.detect when sampling time-stamps were inconsistent between
  channels, which previously resulted in error.
* BUG-FIX: Fix memory-leak in tribe.construct
* Add plotting options for plotting rate to Party.plot
* Add filtering detections by date as Party.filter
* BUG-FIX: Change method for Party.rethreshold: list.remove was not reliable.
* Add option `full_peaks` to detect methods to map to find_peaks.
* pre-processing (and match-filter object methods) are now gap-aware and will
  accept gappy traces and can return gappy traces. By default gaps are filled to
  maintain backwards compatibility. Note that the fftw correlation backend
  requires gaps to be padded with zeros.
* **Removed sfile_utils** This support for Nordic IO has been upgraded and moved
  to obspy for obspy version 1.1.0.  All functions are there and many bugs have
  been fixed. This also means the removal of nordic-specific functions in
  EQcorrscan - the following functions have been removed:
  * template_gen.from_sfile
  * template_gen.from_contbase
  * mag_calc.amp_pick_sfile
  * mag_calc.pick_db
  All removed functions will error and tell you to use obspy.io.nordic.core.
  This now means that you can use obspy's `read_events` to read in sfiles.
* Added `P_all` and `S_all` options to template generation functions
  to allow creation of multi-channel templates starting at the P and S
  times respectively.
* Refactored `template_gen`, all options are available via 
  `template_gen(method=...)`, and depreciation warnings are in place.
* Added some docs for converting older templates and detections into Template
  and Party objects.

## 0.2.7
* Patch multi_corr.c to work with more versions of MSVC;
* Revert to using single-precision floats for correlations (as in previous,
  < 0.2.x versions) for memory efficiency.

## 0.2.6
* Added the ability to change the correlation functions used in detection
  methods through the parameter xcorr_func of match_filter, Template.detect
  and Tribe.detect, or using the set_xcorr context manager in
  the utils.correlate module. Supported options are:
    * numpy
    * fftw
    * time-domain
    * or passing a function that implements the xcorr interface.
* Added the ability to change the concurrency strategy of xcorr functions
  using the paramter concurrency of match_filter, Template.detect
  and Tribe.detect. Supported options are:
    * None - for single-threaded execution in a single process
    * multithread - for multi-threaded execution
    * multiprocess- for multiprocess execution
    * concurrent - allows functions to describe their own preferred currency
    methods, defaults to multithread
* Change debug printing output, it should be a little quieter;
* Speed-up time-domain using a threaded C-routine - separate from frequency
  domain C-routines;
* Expose useful parallel options for all correlation routines;
* Expose cores argument for match-filter objects to allow limits to be placed
  on how much of your machine is used;
* Limit number of workers created during pre-processing to never be more than
  the number of traces in the stream being processed;
* Implement openMP parallelisation of cross-correlation sum routines - memory
  consumption reduced by using shared memory, and by computing the
  cross-correlation sums rather than individual channel cross-correlations.
  This also leads to a speed-up.  This routine is the default concurrent
  correlation routine;
* Test examples in rst doc files to ensure they are up-to-date;
* Tests that were prone to timeout issues have been migrated to run on circleci
  to allow quick re-starting of fails not due to code errors


## 0.2.5
* Fix bug with \_group_process that resulted in stalled processes.
* Force NumPy version
* Support indexing of Tribe and Party objects by template-name.
* Add tests for lag-calc issue with preparing data
* Change internals of *eqcorrscan.core.lag_calc._prepare_data* to use a
  dictionary for delays, and to work correctly! Issues arose from not checking
  for masked data properly and not checking length properly.
* Fix bug in match_filter.match_filter when checking for equal length traces,
  length count was one sample too short.

## 0.2.4
* Increase test coverage (edge-cases) in template_gen;
* Fix bug in template_gen.extract_from_stack for duplicate channels in
template;
* Increase coverage somewhat in bright_lights, remove non-parallel
option (previously only used for debugging in development);
* Increase test coverage in lag_calc;
* Speed-up tests for brightness;
* Increase test coverage for match_filter including testing io of
detections;
* Increase subspace test coverage for edge cases;
* Speed-up catalog_to_dd_tests;
* Lag-calc will pick S-picks on channels ending E, N, 1 and 2, change
from only picking on E and N before; warning added to docs;
* Add full tests for pre-processing;
* Run tests in parallel on ci, speed-up tests dramatically;
* Rename singular-value decomposition functions (with depreciation
warnings);
* Rename SVD_moments to lower-case and add depreciation warning;
* Increase test coverage in utils.mag_calc;
* Add Template, Tribe, Family, Party objects and rename DETECTION to
Detection;
    * Template objects maintain meta-data associated with their creation
    to stream-line processing of data (e.g. reduce chance of using the
    wrong filters).
    * Template events have a detect method which takes unprocessed data
    and does the correct processing using the Template meta-data, and
    computes the matched-filter detections.
    * Tribe objects are containers for multiple Templates.
    * Tribe objects have a detect method which groups Templates with
    similar meta-data (processing information) and runs these templates
    in parallel through the matched-filter routine. Tribe.detect outputs
    a Party of Family objects.
    * The Party object is a container for many Family objects.
    * Family objects are containers for detections from the same
    Template.
    * Family and Party objects have a lag_calc method which computes
    the cross-correlation pick-refinements.
    * The upshot of this is that it is possible to, in one line,
    generate a Tribe of templates, compute their matched-filter
    detections, and generate cross-correlation pick refinements, which
    output Event objects, which can be written to a catalog:
        Tribe.construct(method, **kwargs).detect(st, **kwargs).lag_calc(**kwargs).write()
    * Added 25 tests for these methods.
    * Add parameters *threshold_type* and *threshold_input* to Detection
    class.  Add support for legacy Detection objects via NaN and unset
    values.
* Removed support for obspy < 1.0.0
* Update / correct doc-strings in template-gen functions when describing
processing parameters.
* Add warning message when removing channels from continuous data in
match_filter;
* Add min_snr option for template generation routines, if the
signal-to-noise ratio is below a user-defined threshold, the channel
will not be used.
* Stop enforcing two-channel template channel names.
* Fix bug in detection_multiplot which didn't allow streams with
fewer traces than template;
* Update internals to custom C fftw-based correlation rather than openCV (Major change);
    * OpenCV has been removed as a dependancy;
    * eqcorrscan.core.match_filter.normxcorr2 now calls a compiled C routine;
    * Parallel workflows handled by openMP rather than Python Multiprocessing
      for matched-filter operations to allow better memory handling.
        * It is worth noting that we tried re-writing using SciPy internals
        which led to a significant speed-up, but with high memory costs,
        we ended up going with this option, which was the more difficult
        option, because it allows effective use on SLURM managed systems
        where python multiprocessing results in un-real memory spikes
        (issue #88).
        
## 0.2.0-0.2.3
* See 0.2.4: these versions were not fully released while trying to get
  anaconda packages to build properly.

## 0.1.6
* Fix bug introduced in version 0.1.5 for match_filter where looping
through multiple templates did not correctly match image and template
data: 0.1.5 fix did not work;
* Bug-fix in catalog_to_dd for events without magnitudes;
* Amend match-filter to not edit the list of template names in place.
Previously, if a template was not used (due to no matching continuous
data) then the name of the template was removed: this now copies the
list of template_names internally and does not change the external list.

## 0.1.5
* Migrate coverage to codecov;
* Fix bug introduced in version 0.1.5 for match_filter where looping
through multiple templates did not correctly match image and template
data.

## 0.1.4
* Bug-fix in plot_repicked removed where data were not normalized
properly;
* Bug-fix in lag_calc where data were missing in the continuous data
fixed (this led to incorrect picks, **major bug!**);
* Output cross-channel correlation sum in lag-calc output;
* Add id to DETECTION objects, which is consistent with the events
within DETECTION objects and catalog output, and used in lag_calc to
allow linking of detections to catalog events;
* Add lots of logging and error messages to lag-calc to ensure user
understands limits;
* Add error to day-proc to ensure user is aware of risks of padding;
* Change utils.pre_processing.process to accept different length of
data enforcement, not just full day (allow for overlap in processing,
which might be useful for reducing day start and end effects);
* Bug-fix in mag_calc.amp_pick_event, broke loop if data were missing;
* Lots of docs adjustment to sort order of doc-strings and hyper-links;
* Allow multiple uses of the same channel in templates (e.g. you can
now use a template with two windows from the same channel, such as a P
and an S);
* Add evaluation mode filter to utils.catalog_utils.filter_picks;
* Update subspace plot to work when detector is not partitioned;
* Make tests run a little faster;
* Add pep8 testing for all code.

## 0.1.3
* Now testing on OSX (python 2.7 and 3.5) - also added linux python 3.4;
* Add lag-calculation and tests for it;
* Change how lag-calc does the trace splitting to reduce memory usage;
* Added pick-filtering utility to clean up tutorials;
* Change template generation function names for clarity (wrappers for
depreciated names);
* Add more useful error messages when picks are not associated with
waveforms;
* Add example plots for more plotting functions;
* Add subspace detector including docs and tutorial.
* Add *delayed* option to all template_gen functions, set to True by
default which retains old behaviour.

## 0.1.2
* Add handling for empty location information in sfiles.
* Added project setup script which creates a useful directory structure and copies
a default match-filter script to the directory.
* Add archive reader helper for default script, and parameter classes and
definitions for default script.
* Re-write history to make repository smaller, removed trash files that had
been added carelessly.
* Now tested on appveyor, so able to be run on Windows.
* Added ability to read hypoDD/tomoDD phase files to obspy events.
* Added simple despiking algorithm - not ideal for correlation as spikes are
interpolated around when found: eqcorrscan.utils.despike.
* Option to output catalog object from match_filter - this will become the
default once we introduce meta-data to templates - currently the picks for
events are the template trace start-times, which will be before the phase-pick
by the lag defined in the template creation - also added event into detection
class, so you can access the event info from the detections, or create a
catalog from a list of detections.
* Add option to extract detections at run-time in match_filter.match_filter.
* Edited multi_event_singlechan to take a catalog with multiple picks, but
requires you to specify the station and channel to plot.
* Add normalize option to stacking routines.
* Add tests for stacking - PWS test needs more checks.
* Add many examples to doc-strings, not complete though.
* Change docs to have one page per function.
* Python 3.5 testing underway, all tests pass, but only testing about 65% of
codebase.
* Add io functions to match_filter to simplify detection handling including
writing detections to catalog and to text file.
* Stricter match_filter testing to enforce exactly the same result with a
variety of systems.
* Add hack to template_gen tutorial to fix differences in sorting between python 3.x
and python 2.
* Added advanced network triggering routine from Konstantinos, allows
different parameters for individual stations - note only uses recursive
sta-lta triggering at the moment.  Useful for template generations alongside
pickers.
* Added magnitude of completeness and b-value calculators to utils.mag_calc

## 0.1.1
* Cope with events not always having time_errors in them in eventtoSfile;
* Convert Quakeml depths from m to km;
* Multiple little fixes to make Sfile conversion play well with GeoNet QuakeML files;
* Add function to convert from obspy.core.inventory.station.Station to string format
for Seisan STATION0.HYP file;
* Merged feature branch - hypoDD into develop, this provides mappings for the
hypoDD location program, including generation of dt.cc files;
* Added tests for functions in catalog_to_dd;
* Implemented unittest tests;
* Changed name of EQcorrscan_plotting to plotting;
* Added depreciation warnings;
* Changed internal structure of pre-processing to aid long-term upkeep;
* Added warnings in docs for template_gen relating to template generation from
set length files;
* Updated template_creation tutorial to use day-long data;
* Renamed Sfile_util to sfile_util, and functions there-in: will warn about name changes;
* Updated template plotting to include pick labels;
* Updated template_creation tutorial to download S-picks as well as P-picks;
* Update sfile_util to cope with many possible unfilled objects;
* Added sac_util to convert from sac headers to useful event information - note,
does not convert all things, just origin and pick times;
* Added from_sac function to template_gen.

## 0.1.0
* Implemented tests for synthetic generation and match-filter functions
* Developed new tutorials that download from GeoNet and are much clearer
* Changed from PICK and EVENTINFO classes to obspy.core.event classes, note
this will break some previous scripts, however wrappers are included for this,
this ended up being the biggy, and is the reason for ceasing the 0.0.x line.
* Added synthetic seismogram generation, very basic seismograms, but they work
as templates for the detection of *some* seismicity.
* Added compatibility with Obspy v.1.0.0.
* All files now follow pep8.
* Removed parameter files completely, and redundant scripts.

## 0.0.9
* Working towards following pep8
* Change how match_filter handles missing data - now remove template traces (which have been copied)
rather than adding null traces to the data stream - more memory efficient, and faster
* Change float handling for large amplitudes in Sfile_utils
* Change distance decimal handling in Sfile_utils
* Add magnitude-frequency plotting to EQcorrscan_plotting
* Update tutorial and docs for tutorial
* **Major bug-fix** Change in match_filter - debug and index were the wrong way
round from version 0.0.5 onwards, hence for multiple templates, cross-correlation
vectors were not matched for templates. Will push a release because of this.

## 0.0.8:
* Added SVD magnitude inversion to [utils.mag_calc](EQcorrscan/eqcorrscan/utils/mag_calc.py#L530),
tested for multi-channel;
* Bug-fix in s-file printing when printing AIN,
[convert to int](EQcorrscan/eqcorrscan/utils/Sfile_util.py#L75) now before print;
* Add master option to [stacking.align_traces](EQcorrscan/eqcorrscan/utils/stacking.py#L93),
alignment can be forced to this;
* Add plot directory output option to [match_filter](EQcorrscan/eqcorrscan/core/match_filter.py#L341);
* Change plot downsampling to 10 Hz in [match_filter](EQcorrscan/eqcorrscan/core/match_filter.py#L489);
* [Clustering.cluster](EQcorrscan/eqcorrscan/utils/clustering.py#L81)
now output groups properly when
computing clustering by cross-correlation;
* Add [plot_synth_real](EQcorrscan/eqcorrscan/utils/EQcorrscan_plotting.py#L765)
function to EQcorrscan_plotting -
use for plotting a synthetic template on top of a real template;
* Add [space-time](EQcorrscan/eqcorrscan/utils/clustering.py#L513)
clustering fucntion to clustering,
use to group repeating events;
* Add [re_thresh_csv](EQcorrscan/eqcorrscan/utils/clustering.py#L551)
to clustering, can be used to increase
the detection threshold after detection run;
* Add mock modules to conf.py for ReadTheDocs, also removed
requirements.txt file as it was unused;
* Added parallel options to distance_matrix computation in clustering.
* Change matplotlib import location in match_filter to allow
other functions to be called without turning off interactive plots.
* Add **both** option to utils.synth_seis to allow individual creation
of both P and S phases.
* Add sanity check for nyquist frequency to utils.pre_processing, now
breaks if highcut >= samp_rate
* Add plot_format option to core.match_filter
* Add multiple phase capability to utils.synth_seis
* **BUG-FIX** Change match-filter data stream handling to copy the stream and
keep it safe before adding null-traces or removing excess traces.  Match_filter
will now remove excess, un-needed traces from the copied stream.  This is specifically
necessary when splitting a large template set, with a range of channels, into smaller
groups to be run serially.

:volcano:

## 0.0.6 & 0.0.7;
*Note, double release due to failed 0.0.6 release*
* Properly installable via pip.

## 0.0.5:
* Update all paths in functions when calling EQcorrscan
functions to use the installed version;
* Remove parameter file usage in core functions and
replace with variables, parameter files remain for scripts.

## 0.0.4:
* Travis.CI integration implemented;
* Tests run (needs more tests);
* Now has synthetic template generation (major step, very much in alpha).

## 0.0.3:
* Many small bug-fixes;
* Added greater parallel ability;
* Change directory structure to be more like a true python
package - now pip installable.

## 0.0-a.2:
* Bug fixes to Sfile_util when writing S-files - converting
from milliseconds to decimal seconds;
* Fix catalogue2DD to weight by correlation value;
* Fix lagging in bright_lights;
* Now tested on supercomputer (cluster) computers.

## 0.0-a.1 First alpha release:
* First release to allow students to use the core functions;
* Not fully functional, bugs being found daily;
* match_filter functions work well - could be improved by using
openCV matchTemplate ability to work with multiple templates,
which could be optimised on GPUs **GPU capability not applicable as far as I know**<|MERGE_RESOLUTION|>--- conflicted
+++ resolved
@@ -10,6 +10,9 @@
     within regions where correlations should not be computed (spikes, step
     artifacts due to incorrectly padding data gaps).
   - USERS SHOULD BE CAREFUL TO CHECK THEIR DATA IF THEY SEE THESE WARNINGS
+* utils.plotting
+  - Function added (mapplot) for plotting seismicity (#365). 
+
 ## 0.4.1
 * core.match_filter
   - BUG-FIX: Empty families are no longer run through lag-calc when using 
@@ -42,11 +45,7 @@
   - `calc_max_curv` is now computed using the non-cumulative distribution.
 * Some problem solved in _match_filter_plot. Now it shows all new detections.
 * Add plotdir to eqcorrscan.core.lag_calc.lag_calc function to save the images.
-<<<<<<< HEAD
-* The new function with the name mapplot for plotting seismicity added (#365). 
-=======
-
->>>>>>> 57b85e9b
+
 ## 0.4.0
 * Change resampling to use pyFFTW backend for FFT's.  This is an attempt to
   alleviate issue related to large-prime length transforms.  This requires an
