--- conflicted
+++ resolved
@@ -32,11 +32,7 @@
     # Versions should comply with PEP440.  For a discussion on single-sourcing
     # the version across setup.py and the project code, see
     # https://packaging.python.org/en/latest/single_source_version.html
-<<<<<<< HEAD
     version='0.0.3',
-=======
-    version='0.0.2',
->>>>>>> 330dbf81
 
     description='EQcorrscan - correlation earthquake detection',
     long_description=long_description,
@@ -57,11 +53,7 @@
         #   3 - Alpha
         #   4 - Beta
         #   5 - Production/Stable
-<<<<<<< HEAD
-        'Development Status :: 4 - Alpha',
-=======
         'Development Status :: 4 - Beta',
->>>>>>> 330dbf81
 
         # Indicate who your project is intended for
         'Intended Audience :: Seismologists',
