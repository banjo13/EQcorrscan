"""
A series of test functions for the core functions in EQcorrscan.
"""
import copy
import os
import unittest
import pytest

import numpy as np
from obspy import read, UTCDateTime, read_events, Catalog, Stream, Trace
from obspy.clients.fdsn import Client
from obspy.clients.earthworm import Client as EWClient
from obspy.core.event import Pick, Event
from obspy.core.util.base import NamedTemporaryFile

from eqcorrscan.core.match_filter import (
    normxcorr2, Detection, read_detections, get_catalog,
    write_catalog, extract_from_stream, Tribe, Template, Party, Family,
    read_party, read_tribe, _spike_test)
from eqcorrscan.core.match_filter.matched_filter import (
    match_filter, MatchFilterError)
from eqcorrscan.core.match_filter.helpers import get_waveform_client
from eqcorrscan.utils import pre_processing, catalog_utils
from eqcorrscan.utils.correlate import fftw_normxcorr, numpy_normxcorr
from eqcorrscan.utils.catalog_utils import filter_picks


class TestHelpers(unittest.TestCase):
    def test_monkey_patching(self):
        """ Test that monkey patching a client works. """
        client = EWClient("pubavo1.wr.usgs.gov", 16022)
        self.assertFalse(hasattr(client, "get_waveforms_bulk"))
        client = get_waveform_client(client)
        self.assertTrue(hasattr(client, "get_waveforms_bulk"))
        # TODO: This should test that the method actually works as expected.


class TestCoreMethods(unittest.TestCase):
    """
    Tests for internal _template_loop and normxcorr2 functions.
    """
    def test_detection_assertion(self):
        with self.assertRaises(AssertionError):
            Detection(
                template_name='a', detect_time=UTCDateTime(), threshold=1.2,
                threshold_input=8.0, threshold_type="MAD", typeofdet="corr",
                no_chans=3, detect_val=20)

    def test_perfect_normxcorr2(self):
        """
        Simple test of normxcorr2 to ensure data are detected
        """
        template = np.random.randn(100).astype(np.float32)
        image = np.zeros(1000).astype(np.float32)
        image[200] = 1.0
        image = np.convolve(template, image)
        ccc = normxcorr2(template, image).astype(np.float16)
        self.assertEqual(ccc.max(), 1.0)

    def test_fail_normxcorr2(self):
        """
        Ensure if template is nan then return is nan
        """
        template = np.array([np.nan] * 100)
        image = np.zeros(1000)
        image[200] = 1.0
        image = np.convolve(template, image)
        ccc = normxcorr2(template, image)
        self.assertTrue(np.all(ccc == 0.0))

    def test_normal_normxcorr2(self):
        """
        Check that if match is not perfect correlation max isn't unity
        """
        template = np.random.randn(100) * 10.0
        image = np.zeros(1000)
        image[200] = 1.0
        image = np.convolve(template, image)
        image += np.random.randn(1099)  # Add random noise
        ccc = normxcorr2(template, image)
        self.assertNotEqual(ccc.max(), 1.0)

    def test_set_normxcorr2(self):
        """
        Check that correlations output are the same irrespective of version.
        """
        testing_path = os.path.join(os.path.abspath(os.path.dirname(__file__)),
                                    'test_data')
        template = read(os.path.join(testing_path, 'test_template.ms'))
        template = template[0].data.astype(np.float32)
        image = read(os.path.join(testing_path, 'test_image.ms'))
        image = image[0].data.astype(np.float32)
        ccc = normxcorr2(template, image)[0]
        expected_ccc = np.load(os.path.join(testing_path, 'test_ccc.npy'))
        # We know that conda installs give a slightly different result
        self.assertTrue(np.allclose(expected_ccc, ccc, atol=0.003))
        # Differences occur for low correlation values, peak should be the same
        self.assertTrue(expected_ccc.max(), ccc.max())
        self.assertTrue(expected_ccc.argmax(), ccc.argmax())

    def test_failed_normxcorr(self):
        """Send it the wrong type."""
        ccc = normxcorr2(template=[0, 1, 2, 3, 4], image='bob')
        self.assertEqual(ccc, 'NaN')

    def test_spike_test(self):
        """Check that an error is raised!"""
        stream = read()
        stream[0].data[100] = 1e20
        with self.assertRaises(MatchFilterError):
            _spike_test(stream)


@pytest.mark.serial
class TestSynthData(unittest.TestCase):
    def test_threshold_methods(self):
        # Test other threshold methods
        for threshold_type, threshold in [('absolute', 2),
                                          ('av_chan_corr', 0.5)]:
            kfalse, ktrue = test_match_filter(threshold_type=threshold_type,
                                              threshold=threshold)
            self.assertTrue(kfalse / ktrue < 0.25)

    def test_missing_data(self):
        # Test case where there are non-matching streams in the template
        test_match_filter(stream_excess=True)

    def test_extra_templates(self):
        # Test case where there are non-matching streams in the data
        test_match_filter(template_excess=True)

    def test_onesamp_diff(self):
        """Tests to check that traces in stream are set to same length."""
        stream = Stream(traces=[
            Trace(data=np.random.randn(100)),
            Trace(data=np.random.randn(101))])
        stream[0].stats.sampling_rate = 40
        stream[0].stats.station = 'A'
        stream[1].stats.sampling_rate = 40
        stream[1].stats.station = 'B'
        templates = [Stream(traces=[Trace(data=np.random.randn(20)),
                                    Trace(data=np.random.randn(20))])]
        templates[0][0].stats.sampling_rate = 40
        templates[0][0].stats.station = 'A'
        templates[0][1].stats.sampling_rate = 40
        templates[0][1].stats.station = 'B'
        match_filter(template_names=['1'], template_list=templates, st=stream,
                     threshold=8, threshold_type='MAD', trig_int=1,
                     plot=False)

    def test_half_samp_diff(self):
        """
        Check that traces with different start-times by less than a sample
        are handled as expected.
        """
        stream = Stream(traces=[
            Trace(data=np.random.randn(100)),
            Trace(data=np.random.randn(101))])
        stream[0].stats.sampling_rate = 40
        stream[0].stats.station = 'A'
        stream[1].stats.sampling_rate = 40
        stream[1].stats.station = 'B'
        # Add some fraction of a sample to the starttime
        stream[0].stats.starttime += 0.25 * stream[0].stats.delta
        templates = [Stream(traces=[Trace(data=np.random.randn(20)),
                                    Trace(data=np.random.randn(20))])]
        templates[0][0].stats.sampling_rate = 40
        templates[0][0].stats.station = 'A'
        templates[0][1].stats.sampling_rate = 40
        templates[0][1].stats.station = 'B'
        match_filter(template_names=['1'], template_list=templates, st=stream,
                     threshold=8, threshold_type='MAD', trig_int=1,
                     plot=False)


@pytest.mark.network
class TestGeoNetCase(unittest.TestCase):
    @classmethod
    @pytest.mark.flaky(reruns=2)
    def setUpClass(cls):
        client = Client('GEONET')
        cls.t1 = UTCDateTime(2016, 9, 4)
        cls.t2 = cls.t1 + 86400
        catalog = client.get_events(
            starttime=cls.t1, endtime=cls.t2, minmagnitude=4, minlatitude=-49,
            maxlatitude=-35, minlongitude=175.0, maxlongitude=-175.0)
        catalog = catalog_utils.filter_picks(
            catalog, channels=['EHZ'], top_n_picks=5)
        for event in catalog:
            extra_pick = Pick()
            extra_pick.phase_hint = 'S'
            extra_pick.time = event.picks[0].time + 10
            extra_pick.waveform_id = event.picks[0].waveform_id
            event.picks.append(extra_pick)
        cls.tribe = Tribe()
        cls.tribe.construct(
            method='from_client', catalog=catalog, client_id='GEONET',
            lowcut=2.0, highcut=9.0, samp_rate=50.0, filt_order=4,
            length=3.0, prepick=0.15, swin='all', process_len=3600)
        cls.templates = [t.st for t in cls.tribe.templates]
        # Download and process the day-long data
        bulk_info = [(tr.stats.network, tr.stats.station, '*',
                      tr.stats.channel, cls.t1 + (4 * 3600),
                      cls.t1 + (5 * 3600))
                     for tr in cls.templates[0]]
        # Just downloading an hour of data
        print('Downloading data')
        st = client.get_waveforms_bulk(bulk_info)
        st.merge(fill_value='interpolate')
        st.trim(cls.t1 + (4 * 3600), cls.t1 + (5 * 3600)).sort()
        # This is slow?
        print('Processing continuous data')
        cls.st = pre_processing.shortproc(
            st, lowcut=2.0, highcut=9.0, filt_order=4, samp_rate=50.0,
            num_cores=1)
        cls.st.trim(cls.t1 + (4 * 3600), cls.t1 + (5 * 3600)).sort()
        cls.template_names = [str(template[0].stats.starttime)
                              for template in cls.templates]

    def test_duplicate_channels_in_template(self):
        """
        Test using a template with duplicate channels.
        """
        templates = copy.deepcopy(self.templates)
        # Do this to test an extra condition in match_filter
        templates[0].remove(templates[0].select(station='CNGZ')[0])
        detections = match_filter(template_names=self.template_names,
                                  template_list=templates, st=self.st,
                                  threshold=8.0, threshold_type='MAD',
                                  trig_int=6.0, plot=False, plotdir='.',
                                  cores=1)
        self.assertEqual(len(detections), 1)
        self.assertEqual(detections[0].no_chans, 6)

    def test_duplicate_cont_data(self):
        """ Check that error is raised if duplicate channels are present in
        the continuous data."""
        tr = self.st[0].copy()
        tr.data = np.random.randn(100)
        st = self.st.copy() + tr
        with self.assertRaises(NotImplementedError):
            match_filter(template_names=self.template_names,
                         template_list=self.templates, st=st, threshold=8.0,
                         threshold_type='MAD', trig_int=6.0, plot=False,
                         plotdir='.', cores=1)

    def test_missing_cont_channel(self):
        """ Remove one channel from continuous data and check that everything
        still works. """
        st = self.st.copy()
        st.remove(st[-1])
        detections, det_cat = match_filter(
            template_names=self.template_names, template_list=self.templates,
            st=st, threshold=8.0, threshold_type='MAD', trig_int=6.0,
            plot=False, plotdir='.', cores=1, output_cat=True)
        self.assertEqual(len(detections), 1)
        self.assertEqual(detections[0].no_chans, 5)
        self.assertEqual(len(detections), len(det_cat))

    def test_no_matching_data(self):
        """ No matching data between continuous and templates."""
        st = self.st.copy()
        for tr, staname in zip(st, ['a', 'b', 'c', 'd', 'e']):
            tr.stats.station = staname
        with self.assertRaises(IndexError):
            match_filter(
                template_names=self.template_names,
                template_list=self.templates, st=st, threshold=8.0,
                threshold_type='MAD', trig_int=6.0, plot=False,
                plotdir='.', cores=1)

    @pytest.mark.flaky(reruns=2)
    def test_geonet_tribe_detect(self):
        client = Client('GEONET')
        # Try to force issues with starting samples on wrong day for geonet
        # data
        tribe = self.tribe.copy()
        for template in tribe.templates:
            template.process_length = 86400
            template.st = Stream(template.st[0])
            # Only run one channel templates
        party = self.tribe.copy().client_detect(
            client=client, starttime=self.t1, endtime=self.t2,
            threshold=8.0, threshold_type='MAD', trig_int=6.0,
            daylong=False, plot=False)
        self.assertEqual(len(party), 16)


class TestGappyData(unittest.TestCase):
    @classmethod
    @pytest.mark.flaky(reruns=2)
    def setUpClass(cls):
        cls.client = Client("GEONET")
        cls.starttime = UTCDateTime(2016, 11, 13, 23)
        cls.endtime = UTCDateTime(2016, 11, 14)
        catalog = cls.client.get_events(
            starttime=UTCDateTime(2016, 11, 13, 23, 30),
            endtime=UTCDateTime(2016, 11, 13, 23, 31))
        catalog = filter_picks(catalog=catalog, stations=['KHZ'])
        cls.tribe = Tribe().construct(
            method="from_client", lowcut=2, highcut=8, samp_rate=20,
            filt_order=4, length=10, prepick=0.5, catalog=catalog,
            client_id="GEONET", process_len=3600, swin="P")
        cls.st = cls.client.get_waveforms(
            station="KHZ", network="NZ", channel="HHZ", location="10",
            starttime=cls.starttime, endtime=cls.endtime)

    def test_gappy_data(self):
        gaps = self.st.get_gaps()
        self.assertEqual(len(gaps), 1)
        start_gap = gaps[0][4]
        end_gap = gaps[0][5]
        party = self.tribe.client_detect(
            client=self.client, starttime=self.starttime,
            endtime=self.endtime, threshold=0.6,
            threshold_type="absolute", trig_int=2, plot=False,
            parallel_process=False, cores=1)
        for family in party:
            print(family)
            for detection in family:
                self.assertFalse(
                    start_gap <= detection.detect_time <= end_gap)
        for family in party:
            self.assertTrue(len(family) in [5, 1])

    def test_gappy_data_removal(self):
        party = self.tribe.client_detect(
            client=self.client, starttime=self.starttime,
            endtime=self.endtime, threshold=8,
            threshold_type="MAD", trig_int=2, plot=False,
            parallel_process=False, min_gap=1)
        self.assertEqual(len(party), 0)


@pytest.mark.network
class TestNCEDCCases(unittest.TestCase):
    @classmethod
    @pytest.mark.flaky(reruns=2)
    def setUpClass(cls):
        client = Client('NCEDC')
        t1 = UTCDateTime(2004, 9, 28, 17)
        t2 = t1 + 3600
        process_len = 3600
        # t1 = UTCDateTime(2004, 9, 28)
        # t2 = t1 + 80000
        # process_len = 80000
        catalog = client.get_events(
            starttime=t1, endtime=t2, minmagnitude=4, minlatitude=35.7,
            maxlatitude=36.1, minlongitude=-120.6, maxlongitude=-120.2,
            includearrivals=True)
        catalog = catalog_utils.filter_picks(
            catalog, channels=['EHZ'], top_n_picks=5)
        cls.tribe = Tribe()
        cls.tribe.construct(
            method='from_client', catalog=catalog, client_id='NCEDC',
            lowcut=2.0, highcut=9.0, samp_rate=50.0, filt_order=4,
            length=3.0, prepick=0.15, swin='all', process_len=process_len)
        cls.templates = [t.st.copy() for t in cls.tribe]
        for template in cls.templates:
            template.sort()
        # Download and process the day-long data
        template_stachans = []
        for template in cls.templates:
            for tr in template:
                template_stachans.append(
                    (tr.stats.network, tr.stats.station, tr.stats.channel))
        template_stachans = list(set(template_stachans))
        bulk_info = [(stachan[0], stachan[1], '*', stachan[2],
                      t1, t1 + process_len + 1)
                     for stachan in template_stachans]
        # Just downloading an hour of data
        st = client.get_waveforms_bulk(bulk_info)
        st.merge(fill_value='interpolate')
        cls.unproc_st = st.copy()
        cls.st = pre_processing.shortproc(
            st, lowcut=2.0, highcut=9.0, filt_order=4, samp_rate=50.0,
            num_cores=1, starttime=st[0].stats.starttime,
            endtime=st[0].stats.starttime + process_len)
        cls.template_names = [str(template[0].stats.starttime)
                              for template in cls.templates]

    def test_detection_extraction(self):
        # Test outputting the streams works
        detections, detection_streams = \
            match_filter(template_names=self.template_names,
                         template_list=self.templates, st=self.st,
                         threshold=8.0, threshold_type='MAD',
                         trig_int=6.0, plot=False, plotdir='.',
                         cores=1, extract_detections=True)
        self.assertEqual(len(detections), 4)
        self.assertEqual(len(detection_streams), len(detections))

    def test_normxcorr(self):
        # Test a known issue with early normalisation methods
        template_array = np.array(
            [t.select(station='PHOB', channel='EHZ')[0].data.astype(np.float32)
             for t in self.templates])
        # template_array = np.array([template_array[0]])
        stream = self.st.select(
            station='PHOB', channel='EHZ')[0].data.astype(np.float32)
        pads = [0 for _ in range(len(template_array))]
        ccc_numpy, no_chans = numpy_normxcorr(template_array, stream, pads)
        ccc, no_chans = fftw_normxcorr(template_array, stream, pads)
        self.assertTrue(np.allclose(ccc, ccc_numpy, atol=0.04))

    def test_catalog_extraction(self):
        detections, det_cat, detection_streams = \
            match_filter(template_names=self.template_names,
                         template_list=self.templates, st=self.st,
                         threshold=8.0, threshold_type='MAD',
                         trig_int=6.0, plot=False, plotdir='.',
                         cores=1, extract_detections=True, output_cat=True)
        self.assertEqual(len(detections), 4)
        self.assertEqual(len(detection_streams), len(detections))
        self.assertEqual(len(detection_streams), len(det_cat))

    def test_same_detections_individual_and_parallel(self):
        """
        Check that the same detections are made regardless of whether templates
        are run together or separately.
        """
        individual_detections = []
        for template, template_name in zip(self.templates,
                                           self.template_names):
            individual_detections += match_filter(
                template_names=[template_name], template_list=[template],
                st=self.st.copy(), threshold=8.0, threshold_type='MAD',
                trig_int=6.0, plot=False, plotdir='.', cores=1)
        individual_dict = []
        for detection in individual_detections:
            individual_dict.append({'template_name': detection.template_name,
                                    'time': detection.detect_time,
                                    'cccsum': detection.detect_val.round(4)})
        detections = match_filter(template_names=self.template_names,
                                  template_list=self.templates, st=self.st,
                                  threshold=8.0, threshold_type='MAD',
                                  trig_int=6.0, plot=False, plotdir='.',
                                  cores=1)
        self.assertEqual(len(individual_detections), len(detections))
        for detection in detections:
            detection_dict = {'template_name': detection.template_name,
                              'time': detection.detect_time,
                              'cccsum': detection.detect_val.round(4)}
            if detection_dict not in individual_dict:
                print(f"Detection:\n{detection_dict}\nnot found in:"
                      f"\n{individual_dict}")
            self.assertTrue(detection_dict in individual_dict)

    def test_read_write_detections(self):
        """Check that we can read and write detections accurately."""
        if os.path.isfile("dets_out.txt"):
            os.remove("dets_out.txt")
        detections = match_filter(template_names=self.template_names,
                                  template_list=self.templates, st=self.st,
                                  threshold=8.0, threshold_type='MAD',
                                  trig_int=6.0, plot=False, plotdir='.',
                                  cores=1)
        detection_dict = []
        for detection in detections:
            detection_dict.append(
                {'template_name': detection.template_name,
                 'time': detection.detect_time,
                 'cccsum': detection.detect_val,
                 'no_chans': detection.no_chans,
                 'chans': detection.chans,
                 'threshold': detection.threshold,
                 'typeofdet': detection.typeofdet})
            detection.write(fname='dets_out.txt')
        detections_back = read_detections('dets_out.txt')
        self.assertEqual(len(detections), len(detections_back))
        for detection in detections_back:
            d = {'template_name': detection.template_name,
                 'time': detection.detect_time,
                 'cccsum': detection.detect_val,
                 'no_chans': detection.no_chans,
                 'chans': detection.chans,
                 'threshold': detection.threshold,
                 'typeofdet': detection.typeofdet}
            self.assertTrue(d in detection_dict)
        os.remove('dets_out.txt')

    def test_get_catalog(self):
        """Check that catalog objects are created properly."""
        detections = match_filter(
            template_names=self.template_names, template_list=self.templates,
            st=self.st, threshold=8.0, threshold_type='MAD', trig_int=6.0,
            plot=False, plotdir='.', cores=1)
        cat = get_catalog(detections)
        self.assertEqual(len(cat), len(detections))
        for det in detections:
            self.assertTrue(det.event in cat)
        # Check the short-cut for writing the catalog
        with NamedTemporaryFile() as tf:
            write_catalog(detections, fname=tf.name)
            cat_back = read_events(tf.name)
            self.assertEqual(len(cat), len(cat_back))

    def test_extraction(self):
        """Check the extraction function."""
        detections = match_filter(template_names=self.template_names,
                                  template_list=self.templates, st=self.st,
                                  threshold=8.0, threshold_type='MAD',
                                  trig_int=6.0, plot=False, plotdir='.',
                                  cores=1)
        streams = extract_from_stream(stream=self.st.copy(),
                                      detections=detections)
        self.assertEqual(len(streams), len(detections))
        # Test when a channel is missing in the stream
        streams = extract_from_stream(stream=self.st.copy()[0:-2],
                                      detections=detections)
        self.assertEqual(len(streams), len(detections))

    def test_incorrect_arguments(self):
        with self.assertRaises(MatchFilterError):
            # template_names is not a list
            match_filter(template_names=self.template_names[0],
                         template_list=self.templates, st=self.st,
                         threshold=8.0, threshold_type='MAD', trig_int=6.0,
                         plot=False, plotdir='.', cores=1)
        with self.assertRaises(MatchFilterError):
            # templates is not a list
            match_filter(template_names=self.template_names,
                         template_list=self.templates[0], st=self.st,
                         threshold=8.0, threshold_type='MAD', trig_int=6.0,
                         plot=False, plotdir='.', cores=1)
        with self.assertRaises(MatchFilterError):
            # template and template_names length are not equal
            match_filter(template_names=self.template_names,
                         template_list=[self.templates[0]], st=self.st,
                         threshold=8.0, threshold_type='MAD', trig_int=6.0,
                         plot=False, plotdir='.', cores=1)
        with self.assertRaises(MatchFilterError):
            # templates is not a list of streams
            match_filter(template_names=self.template_names,
                         template_list=['abc'], st=self.st,
                         threshold=8.0, threshold_type='MAD', trig_int=6.0,
                         plot=False, plotdir='.', cores=1)
        with self.assertRaises(MatchFilterError):
            # st is not a Stream
            match_filter(template_names=self.template_names,
                         template_list=self.templates, st=np.random.randn(10),
                         threshold=8.0, threshold_type='MAD', trig_int=6.0,
                         plot=False, plotdir='.', cores=1)
        with self.assertRaises(MatchFilterError):
            # threshold_type is wrong
            match_filter(template_names=self.template_names,
                         template_list=self.templates, st=self.st,
                         threshold=8.0, threshold_type='albert', trig_int=6.0,
                         plot=False, plotdir='.', cores=1)

    def test_masked_template(self):
        templates = [self.templates[0].copy()]
        tr = templates[0][0].copy()
        tr.stats.starttime += 3600
        templates[0] += tr
        templates[0].merge()
        with self.assertRaises(MatchFilterError):
            match_filter(template_names=[self.template_names[0]],
                         template_list=templates, st=self.st,
                         threshold=8.0, threshold_type='MAD', trig_int=6.0,
                         plot=False, plotdir='.', cores=1)

    def test_non_equal_template_lengths(self):
        templates = [self.templates[0].copy()]
        templates[0][0].data = np.concatenate([templates[0][0].data,
                                               np.random.randn(10)])
        with self.assertRaises(AssertionError):
            match_filter(template_names=[self.template_names[0]],
                         template_list=templates, st=self.st,
                         threshold=8.0, threshold_type='MAD', trig_int=6.0,
                         plot=False, plotdir='.', cores=1)


class TestMatchCopy(unittest.TestCase):
    def test_tribe_copy(self):
        """Test copy method"""
        party = Party().read(
            filename=os.path.join(
                os.path.abspath(os.path.dirname(__file__)),
                'test_data', 'test_party.tgz'))
        tribe = Tribe(f.template for f in party.families)
        copied = tribe.copy()
        self.assertEqual(len(tribe), len(copied))
        for t, copy_t in zip(tribe.templates, copied.templates):
            self.assertEqual(t, copy_t)
        self.assertEqual(tribe, copied)


@pytest.mark.network
class TestTribeConstruction(unittest.TestCase):
    @classmethod
    def setUpClass(cls):
        client = Client("GEONET")
        cat = client.get_events(
            latitude=-41.7, longitude=174.1, maxradius=0.5, minmagnitude=4.0,
            starttime=UTCDateTime(2013, 7, 30),
            endtime=UTCDateTime(2013, 8, 2))
        cls.cat, cls.client = cat, client

    def test_short_stream(self):
        """ Check that events are correctly associated with templates, #381"""
        process_len = 3600
        length = 6
        swin = "P"

        st = self.client.get_waveforms(
            network="NZ", station="TCW", location="10", channel="EHZ",
            starttime=UTCDateTime(2013, 7, 31, 23),
            endtime=UTCDateTime(2013, 8, 1))
        tribe = Tribe().construct(
            method="from_meta_file", lowcut=2, highcut=10, samp_rate=50,
            filt_order=4, length=length, prepick=0.5, st=st,
            meta_file=self.cat, swin=swin, process_len=process_len)
        self.assertEqual(len(tribe), 2)
        for template in tribe:
            self.assertEqual(process_len, template.process_length)
            for tr in template.st:
                self.assertEqual(tr.stats.npts / tr.stats.sampling_rate,
                                 length)
                matched_pick = [p for p in template.event.picks
                                if p.waveform_id.get_seed_string() == tr.id
                                and p.phase_hint == swin]
                if len(matched_pick) == 0:
                    continue
                self.assertLessEqual(
                    abs(matched_pick[0].time -
                        tr.stats.starttime) - template.prepick, tr.stats.delta)


class TestMatchObjectHeavy(unittest.TestCase):
    @classmethod
    @pytest.mark.flaky(reruns=2)
    def setUpClass(cls):
        client = Client('NCEDC')
        t1 = UTCDateTime(2004, 9, 28, 17)
        process_len = 3600
        t2 = t1 + process_len
        catalog = client.get_events(
            starttime=t1, endtime=t2, minmagnitude=4,
            minlatitude=35.7, maxlatitude=36.1, minlongitude=-120.6,
            maxlongitude=-120.2, includearrivals=True)
        catalog = catalog_utils.filter_picks(
            catalog, channels=['EHZ'], top_n_picks=5)
        template_stachans = []
        for event in catalog:
            for pick in event.picks:
                template_stachans.append(
                    (pick.waveform_id.network_code,
                     pick.waveform_id.station_code,
                     pick.waveform_id.channel_code))
        template_stachans = list(set(template_stachans))
        bulk_info = [(stachan[0], stachan[1], '*', stachan[2],
                      t1 - 5, t2 + 5) for stachan in template_stachans]
        # Just downloading an hour of data
        st = client.get_waveforms_bulk(bulk_info)
        st.merge()
        st.trim(t1, t2)
        for tr in st:
            tr.data = tr.data[0:int(process_len * tr.stats.sampling_rate)]
            assert len(tr.data) == process_len * tr.stats.sampling_rate
            assert tr.stats.starttime - t1 < 0.1
        unproc_st = st.copy()
        tribe = Tribe().construct(
            method='from_meta_file', catalog=catalog, st=st.copy(),
            lowcut=2.0, highcut=9.0, samp_rate=20.0, filt_order=4,
            length=3.0, prepick=0.15, swin='all', process_len=process_len)
        print(tribe)
        onehztribe = Tribe().construct(
            method='from_meta_file', catalog=catalog, st=st.copy(),
            lowcut=0.1, highcut=0.45, samp_rate=1.0, filt_order=4,
            length=20.0, prepick=0.15, swin='all', process_len=process_len)
        st = pre_processing.shortproc(
            st, lowcut=2.0, highcut=9.0, filt_order=4, samp_rate=20.0,
            num_cores=1, starttime=st[0].stats.starttime,
            endtime=st[0].stats.starttime + process_len)
        party = Party().read(
            filename=os.path.join(
                os.path.abspath(os.path.dirname(__file__)),
                'test_data', 'test_party.tgz'))
        cls.family = party.sort()[0].copy()
        cls.t1, cls.t2, cls.template_stachans = (t1, t2, template_stachans)
        cls.unproc_st, cls.tribe, cls.onehztribe, cls.st, cls.party = (
            unproc_st, tribe, onehztribe, st, party)

    @classmethod
    def tearDownClass(cls):
        for f in ['eqcorrscan_temporary_party.tgz']:
            if os.path.isfile(f):
                os.remove(f)

    def test_tribe_detect(self):
        """Test the detect method on Tribe objects"""
        party = self.tribe.detect(
            stream=self.unproc_st, threshold=8.0, threshold_type='MAD',
            trig_int=6.0, daylong=False, plot=False, parallel_process=False)
        self.assertEqual(len(party), 4)
        compare_families(
            party=party, party_in=self.party, float_tol=0.05,
            check_event=True)

    def test_tribe_detect_with_empty_streams(self):
        """
        Compare the detect method for a tribe of one vs two templates and check
        that the detection has the same detect time, in a case where the
        continuous data is incomplete. This test should fail in v0.4.2 due to
        a bug.
        """
        # remove trace for station PHA (PHOB, PSR, PCA, PAG remain)
        st = self.unproc_st.copy().remove(
            self.unproc_st.copy().select(station='PHA')[0])
        tribe1 = Tribe([t.copy() for t in self.tribe
                        if (t.name == '2004_09_28t17_19_08' or
                            t.name == '2004_09_28t17_19_25')])
        # run detection with 2 templates in tribe
        party1 = tribe1.detect(
            stream=st, threshold=8.0, threshold_type='MAD',
            trig_int=6.0, daylong=False, plotvar=False, parallel_process=False)
        self.assertEqual(len(party1), 2)
        party1 = Party([f for f in party1
                        if f.template.name == '2004_09_28t17_19_25'])
        # run detection with only 1 template in tribe
        tribe2 = Tribe([t.copy() for t in self.tribe
                        if t.name == '2004_09_28t17_19_25'])
        party2 = tribe2.detect(
            stream=st, threshold=8.0, threshold_type='MAD',
            trig_int=6.0, daylong=False, plotvar=False, parallel_process=False)
        self.assertEqual(len(party2), 1)
        # This should fail in v0.4.2
        compare_families(
<<<<<<< HEAD
            party=party1, party_in=party2, float_tol=0.05, check_event=True)
=======
            party=party1, party_in=party2, float_tol=0.05, check_event=False)
>>>>>>> 5190f12b

    def test_tribe_detect_short_data(self):
        """Test the detect method on Tribe objects"""
        short_st = self.unproc_st.copy()
        tribe = self.tribe.copy()
        for template in tribe:
            template.process_length = 2400
        party = tribe.detect(
            stream=short_st, threshold=8.0, threshold_type='MAD',
            trig_int=6.0, daylong=False, plot=False, parallel_process=False,
            ignore_bad_data=True)
        self.assertEqual(len(party), 4)

    @pytest.mark.serial
    def test_tribe_detect_parallel_process(self):
        """Test the detect method on Tribe objects"""
        party = self.tribe.detect(
            stream=self.unproc_st, threshold=8.0, threshold_type='MAD',
            trig_int=6.0, daylong=False, plot=False, parallel_process=True,
            process_cores=2)
        self.assertEqual(len(party), 4)
        compare_families(
            party=party, party_in=self.party, float_tol=0.05,
            check_event=False)

    def test_tribe_detect_save_progress(self):
        """Test the detect method on Tribe objects"""
        party = self.tribe.detect(
            stream=self.unproc_st, threshold=8.0, threshold_type='MAD',
            trig_int=6.0, daylong=False, plot=False, parallel_process=False,
            save_progress=True)
        self.assertEqual(len(party), 4)
        self.assertTrue(os.path.isfile("eqcorrscan_temporary_party.tgz"))
        saved_party = Party().read("eqcorrscan_temporary_party.tgz")
        self.assertEqual(party, saved_party)

    @pytest.mark.serial
    def test_tribe_detect_masked_data(self):
        """Test using masked data - possibly raises error at pre-processing.
        Padding may also result in error at correlation stage due to poor
        normalisation."""
        stream = self.unproc_st.copy()
        stream[0] = (stream[0].copy().trim(
            stream[0].stats.starttime, stream[0].stats.starttime + 1800) +
                     stream[0].trim(
            stream[0].stats.starttime + 1900, stream[0].stats.endtime))
        party = self.tribe.detect(
            stream=stream, threshold=8.0, threshold_type='MAD',
            trig_int=6.0, daylong=False, plot=False, parallel_process=False,
            xcorr_func='fftw', concurrency='concurrent')
        self.assertEqual(len(party), 4)

    def test_tribe_detect_no_processing(self):
        """Test that no processing is done when it isn't necessary."""
        tribe = self.tribe.copy()
        for template in tribe:
            template.lowcut = None
            template.highcut = None
        party = tribe.detect(
            stream=self.st, threshold=8.0, threshold_type='MAD',
            trig_int=6.0, daylong=False, plot=False, parallel_process=False)
        self.assertEqual(len(party), 4)
        compare_families(
            party=party, party_in=self.party, float_tol=0.05,
            check_event=False)

    @pytest.mark.flaky(reruns=2)
    @pytest.mark.network
    def test_client_detect(self):
        """Test the client_detect method."""
        client = Client('NCEDC')
        party = self.tribe.copy().client_detect(
            client=client, starttime=self.t1 + 2.75, endtime=self.t2,
            threshold=8.0, threshold_type='MAD', trig_int=6.0,
            daylong=False, plot=False)
        compare_families(
            party=party, party_in=self.party, float_tol=0.05,
            check_event=False)

    @pytest.mark.flaky(reruns=2)
    @pytest.mark.network
    def test_client_detect_save_progress(self):
        """Test the client_detect method."""
        client = Client('NCEDC')
        party = self.tribe.copy().client_detect(
            client=client, starttime=self.t1 + 2.75, endtime=self.t2,
            threshold=8.0, threshold_type='MAD', trig_int=6.0,
            daylong=False, plot=False, save_progress=True)
        self.assertTrue(os.path.isfile("eqcorrscan_temporary_party.tgz"))
        saved_party = Party().read("eqcorrscan_temporary_party.tgz")
        self.assertEqual(party, saved_party)
        os.remove("eqcorrscan_temporary_party.tgz")
        compare_families(
            party=party, party_in=self.party, float_tol=0.05,
            check_event=False)

    @pytest.mark.network
    def test_party_lag_calc(self):
        """Test the lag-calc method on Party objects."""
        # Test the chained method
        chained_cat = self.tribe.detect(
            stream=self.unproc_st, threshold=8.0, threshold_type='MAD',
            trig_int=6.0, daylong=False, plot=False).lag_calc(
            stream=self.unproc_st, pre_processed=False)
        catalog = self.party.copy().lag_calc(
            stream=self.unproc_st, pre_processed=False)
        self.assertEqual(len(catalog), 4)
        for ev1, ev2 in zip(catalog, chained_cat):
            ev1.picks.sort(key=lambda p: p.time)
            ev2.picks.sort(key=lambda p: p.time)
        catalog.events.sort(key=lambda e: e.picks[0].time)
        chained_cat.events.sort(key=lambda e: e.picks[0].time)
        for ev, chained_ev in zip(catalog, chained_cat):
            for i in range(len(ev.picks)):
                for key in ev.picks[i].keys():
                    if key == 'resource_id':
                        continue
                    if key == 'comments':
                        continue
                    if key == 'waveform_id':
                        for _k in ['network_code', 'station_code',
                                   'channel_code']:
                            self.assertEqual(
                                sorted(ev.picks,
                                       key=lambda p: p.time)[i][key][_k],
                                sorted(chained_ev.picks,
                                       key=lambda p: p.time)[i][key][_k])
                        continue
                    self.assertEqual(
                        sorted(ev.picks,
                               key=lambda p: p.time)[i][key],
                        sorted(chained_ev.picks,
                               key=lambda p: p.time)[i][key])
                pick_corrs = sorted(ev.picks, key=lambda p: p.time)
                pick_corrs = [float(p.comments[0].text.split("=")[-1])
                              for p in pick_corrs]
                chained_ev_pick_corrs = sorted(ev.picks, key=lambda p: p.time)
                chained_ev_pick_corrs = [
                    float(p.comments[0].text.split("=")[-1])
                    for p in chained_ev_pick_corrs]
                assert np.allclose(
                    pick_corrs, chained_ev_pick_corrs, atol=0.001)
                assert np.allclose(
                    float(ev.comments[0].text.split("=")[-1]),
                    float(chained_ev.comments[0].text.split("=")[-1]),
                    atol=0.001)

    def test_party_lag_calc_preprocessed(self):
        """Test that the lag-calc works on pre-processed data."""
        catalog = self.party.copy().lag_calc(
            stream=self.st, pre_processed=True)
        self.assertEqual(len(catalog), 4)

    def test_party_lag_calc_empty_families(self):
        """ Test that passing some empty families works properly, see #341. """
        party = self.party.copy()
        party[1].detections = []  # Make an empty family
        catalog = party.lag_calc(stream=self.st, pre_processed=True)
        self.assertEqual(len(catalog), 3)

    def test_party_lag_calc_missing_data(self):
        """Check that if data are short, then no events are returned. #406 """
        party = self.party.copy()
        st = self.unproc_st.copy()
        st = st.trim(st[0].stats.starttime,
                     st[0].stats.starttime + (
                         0.75 * party[0].template.process_length))
        catalog = party.lag_calc(stream=st, pre_processed=False)
        self.assertEqual(len(catalog), 0)

    def test_party_lag_calc_short_data(self):
        """ Check that insufficient data with ignore_length are run. #406 """
        party = self.party.copy()
        st = self.unproc_st.copy()
        cut_start = st[0].stats.starttime + (
                0.5 * party[0].template.process_length)
        cut_end = st[0].stats.starttime + (
                0.8 * party[0].template.process_length)
        st = st.cutout(cut_start, cut_end)
        catalog = party.lag_calc(stream=st, pre_processed=False,
                                 ignore_length=True, ignore_bad_data=True)
        self.assertEqual(len(catalog), 4)

    # TODO: tests removed due to method removal - re-instate when relative
    #  magnitudes is viable.
    # def test_party_mag_calc_unpreprocessed(self):
    #     """Test that the lag-calc works on pre-processed data."""
    #     catalog = self.party.copy().lag_calc(
    #         stream=self.unproc_st, pre_processed=False,
    #         relative_magnitudes=True, min_snr=0)
    #     self.assertEqual(len(catalog), 4)
    #     for event in catalog:
    #         self.assertGreater(len(event.station_magnitudes), 0)
    #         template_id = [c.text.split(": ")[-1] for c in event.comments
    #                        if "Template" in c.text][0]
    #         template = [fam.template for fam in self.party
    #                     if fam.template.name == template_id][0]
    #         self.assertAlmostEqual(
    #             template.event.magnitudes[0].mag,
    #             event.magnitudes[0].mag, 1)
    #         self.assertEqual(
    #             template.event.magnitudes[0].magnitude_type,
    #             event.magnitudes[0].magnitude_type)
    #
    # def test_party_mag_calc_preprocessed(self):
    #     """Test that the lag-calc works on pre-processed data."""
    #     catalog = self.party.copy().lag_calc(
    #         stream=self.st, pre_processed=True, relative_magnitudes=True,
    #         min_snr=0)
    #     self.assertEqual(len(catalog), 4)
    #     for event in catalog:
    #         self.assertGreater(len(event.station_magnitudes), 0)
    #         print(event)
    #         print(event.comments)
    #         template_id = [c.text.split(": ")[-1] for c in event.comments
    #                        if "Template" in c.text][0]
    #         template = [fam.template for fam in self.party
    #                     if fam.template.name == template_id][0]
    #         self.assertAlmostEqual(
    #             template.event.magnitudes[0].mag,
    #             event.magnitudes[0].mag, 1)
    #         self.assertEqual(
    #             template.event.magnitudes[0].magnitude_type,
    #             event.magnitudes[0].magnitude_type)

    @pytest.mark.network
    def test_day_long_methods(self):
        """Conduct a test using day-long data."""
        client = Client('NCEDC', timeout=300)
        t1 = UTCDateTime(2004, 9, 28)
        bulk_info = [(stachan[0], stachan[1], '*', stachan[2], t1, t1 + 86400)
                     for stachan in self.template_stachans]
        # Just downloading an hour of data
        print('Downloading continuous day-long data')
        st = client.get_waveforms_bulk(bulk_info)
        st.merge(fill_value='interpolate')
        # Hack day-long templates
        daylong_tribe = self.onehztribe.copy()
        for template in daylong_tribe:
            template.process_length = 86400
        # Aftershock sequence, with 1Hz data, lots of good correlations = high
        # MAD!
        day_party = daylong_tribe.detect(
            stream=st, threshold=8.0, threshold_type='MAD', trig_int=6.0,
            daylong=True, plot=False, parallel_process=False)
        self.assertEqual(len(day_party), 4)
        day_catalog = day_party.lag_calc(stream=st, pre_processed=False,
                                         parallel=False)
        self.assertEqual(len(day_catalog), 4)
        pre_picked_cat = day_party.get_catalog()
        self.assertEqual(len(pre_picked_cat), 4)

    def test_family_lag_calc(self):
        """Test the lag-calc method on family."""
        catalog = self.family.copy().lag_calc(
            stream=self.st, pre_processed=True)
        self.assertEqual(len(catalog), 1)

    def test_template_detect(self):
        """Test detect method on Template objects."""
        test_template = self.family.template.copy()
        party_t = test_template.detect(
            stream=self.unproc_st, threshold=8.0, threshold_type='MAD',
            trig_int=6.0, daylong=False, plot=False, overlap=None)
        self.assertEqual(len(party_t), 1)

    def test_template_construct_not_implemented(self):
        """Test template construction."""
        with self.assertRaises(NotImplementedError):
            Template().construct(
                method='from_client', client_id='NCEDC', name='bob',
                lowcut=2.0, highcut=9.0, samp_rate=50.0, filt_order=4,
                length=3.0, prepick=0.15, swin='all', process_len=6)


class TestMatchObjectLight(unittest.TestCase):
    @classmethod
    def setUpClass(cls):
        cls.party = Party().read(
            filename=os.path.join(
                os.path.abspath(os.path.dirname(__file__)),
                'test_data', 'test_party.tgz'))
        cls.tribe = Tribe(templates=[fam.template for fam in cls.party])
        cls.family = cls.party.sort()[0].copy()

    @pytest.mark.mpl_image_compare
    def test_party_plot_individual(self):
        fig = self.party.plot(show=False, return_figure=True)
        return fig

    @pytest.mark.mpl_image_compare
    def test_party_plot_grouped(self):
        fig = self.party.plot(
            plot_grouped=True, show=False, return_figure=True)
        return fig

    @pytest.mark.mpl_image_compare
    def test_party_plot_grouped_rate(self):
        fig = self.party.plot(
            plot_grouped=True, rate=True, show=False, return_figure=True)
        return fig

    def test_party_io_list(self):
        """Test reading and writing party objects."""
        if os.path.isfile('test_party_list.tgz'):
            os.remove('test_party_list.tgz')
        try:
            self.party.write(filename='test_party_list')
            party_back = read_party(fname=['test_party_list.tgz'])
            self.assertEqual(self.party, party_back)
        finally:
            if os.path.isfile('test_party_list.tgz'):
                os.remove('test_party_list.tgz')

    def test_party_io_wildcards(self):
        """Test reading and writing party objects."""
        if os.path.isfile('test_party_walrus.tgz'):
            os.remove('test_party_walrus.tgz')
        try:
            self.party.write(filename='test_party_walrus')
            party_back = read_party(fname='test_party_w*.tgz')
            self.assertEqual(self.party, party_back)
        finally:
            if os.path.isfile('test_party_walrus.tgz'):
                os.remove('test_party_walrus.tgz')

    def test_tribe_internal_methods(self):
        self.assertEqual(len(self.tribe), 4)
        self.assertTrue(self.tribe == self.tribe)
        self.assertFalse(self.tribe != self.tribe)

    def test_tribe_add(self):
        """Test add method"""
        added = self.tribe.copy()
        self.assertEqual(len(added + added[0]), 5)
        self.assertEqual(len(added), 4)
        added += added[-1]
        self.assertEqual(len(added), 5)

    def test_tribe_remove(self):
        """Test remove method"""
        removal = self.tribe.copy()
        self.assertEqual(len(removal.remove(removal[0])), 3)
        for template in self.tribe:
            self.assertTrue(isinstance(template, Template))

    def test_tribe_io_qml(self):
        """Test reading and writing or Tribe objects using tar form."""
        try:
            if os.path.isfile('test_tribe_QML.tgz'):
                os.remove('test_tribe_QML.tgz')
            self.tribe.write(
                filename='test_tribe_QML', catalog_format="QUAKEML")
            tribe_back = read_tribe('test_tribe_QML.tgz')
            self.assertEqual(self.tribe, tribe_back)
        finally:
            if os.path.isfile('test_tribe_QML.tgz'):
                os.remove('test_tribe_QML.tgz')

    def test_tribe_io_sc3ml(self):
        """Test reading and writing or Tribe objects using tar form."""
        try:
            if os.path.isfile('test_tribe_SC3ML.tgz'):
                os.remove('test_tribe_SC3ML.tgz')
            self.tribe.write(
                filename='test_tribe_SC3ML', catalog_format="SC3ML")
            tribe_back = read_tribe('test_tribe_SC3ML.tgz')
            for template_in, template_back in zip(self.tribe, tribe_back):
                assert template_in.__eq__(
                    template_back, verbose=True, shallow_event_check=True)
        finally:
            if os.path.isfile('test_tribe_SC3ML.tgz'):
                os.remove('test_tribe_SC3ML.tgz')

    # Requires bug-fixes in obspy to be deployed.
    # def test_tribe_io_nordic(self):
    #     """Test reading and writing or Tribe objects using tar form."""
    #     try:
    #         if os.path.isfile('test_tribe_nordic.tgz'):
    #             os.remove('test_tribe_nordic.tgz')
    #         self.tribe.write(
    #             filename='test_tribe_nordic', catalog_format="NORDIC")
    #         tribe_back = read_tribe('test_tribe_nordic.tgz')
    #         for template_in, template_back in zip(self.tribe, tribe_back):
    #             assert template_in.__eq__(
    #                 template_back, verbose=True, shallow_event_check=True)
    #     finally:
    #         os.remove('test_tribe_nordic.tgz')

    def test_detection_regenerate_event(self):
        template = self.party[0].template
        test_detection = self.party[0][0]
        test_detection_altered = test_detection.copy()
        # Make sure they are equal going into this.
        self.assertEqual(test_detection, test_detection_altered)
        test_detection_altered._calculate_event(
            template=template, estimate_origin=False)
        self.assertEqual(test_detection, test_detection_altered)
        test_detection_altered._calculate_event(
            template_st=template.st, estimate_origin=False)
        # Picks are adjusted by prepick
        for pick in test_detection_altered.event.picks:
            pick.time += template.prepick
        self.assertEqual(test_detection, test_detection_altered)
        # Check that detection is left alone if wrong template given
        test_detection_altered._calculate_event(
            template=self.party[1].template)
        # Check that the origin gets assigned with a useful time
        test_detection_altered._calculate_event(template=template)
        self.assertAlmostEqual(
            test_detection_altered.event.origins[0].time,
            template.event.origins[0].time, 1)
        for pick in test_detection_altered.event.picks:
            matched_pick = [p for p in template.event.picks
                            if p.waveform_id == pick.waveform_id and
                            p.phase_hint == pick.phase_hint]
            self.assertEqual(len(matched_pick), 1)

    def test_party_basic_methods(self):
        """Test the basic methods on Party objects."""
        self.assertEqual(self.party.__repr__(), 'Party of 4 Families.')
        self.assertFalse(self.party != self.party)

    def test_party_add(self):
        """Test getting items and adding them to party objects, and sorting"""
        test_party = self.party.copy()
        test_family = test_party[0]
        self.assertTrue(isinstance(test_family, Family))
        self.assertEqual(len(test_party + test_family), 5)
        self.assertEqual(len(test_party), 4)
        test_party += test_family
        self.assertEqual(len(test_party), 5)
        test_slice = test_party[0:2]
        # Add new fam with fake det to ensure unique families aren't missed
        new_family = Family(
            template=self.tribe[-1].copy(),
            detections=[Detection(template_name=self.tribe[-1].name,
                                  detect_time=UTCDateTime(), no_chans=5,
                                  detect_val=3.5, threshold=2.0,
                                  typeofdet='corr', threshold_type='MAD',
                                  threshold_input=8.0)],
            catalog=Catalog(events=[Event()]))
        test_slice.families.append(new_family)
        self.assertTrue(isinstance(test_slice, Party))
        self.assertEqual(len(test_slice), 4)
        self.assertEqual(len(test_party + test_slice), 9)
        self.assertEqual(len(test_party), 5)
        test_party += test_slice
        self.assertEqual(len(test_party), 9)
        with self.assertRaises(NotImplementedError):
            test_party += ['bob']
        test_party.sort()
        self.assertEqual(
            [f.template.name for f in test_party.families],
            sorted([f.template.name for f in test_party.families]))

    def test_party_decluster(self):
        """Test the decluster method on party."""
        trig_ints = [40, 15, 3600]
        trig_ints = [3600]
        for trig_int in trig_ints:
            for metric in ['avg_cor', 'cor_sum']:
                declust = self.party.copy().decluster(
                    trig_int=trig_int, metric=metric)
                declustered_dets = [
                    d for family in declust for d in family.detections]
                for det in declustered_dets:
                    for d in declustered_dets:
                        if d == det:
                            continue
                        dif = abs(det.detect_time - d.detect_time)
                        print('Time dif: {0} trig_int: {1}'.format(
                            dif, trig_int))
                        self.assertGreater(dif, trig_int)
                with self.assertRaises(IndexError):
                    self.party.copy().decluster(
                        trig_int=trig_int, timing='origin', metric=metric)

    def test_party_decluster_same_times(self):
        """
        Test that the correct detection is associated with the peak.
        Tests for the case where two detections from different templates are
        made at the same time - the peak-finding finds the best, but decluster
        did not always correctly associate the correct detection with that
        peak.
        """
        # Test insertion before
        test_party = self.party.copy()
        det = test_party[0][0].copy()
        det.detect_time = test_party[1][0].detect_time
        det.detect_val = 4
        test_party[0].detections.append(det)
        test_party.decluster(1)
        assert det not in [d for f in test_party for d in f]
        # Tes insertion after
        test_party = self.party.copy()
        det = test_party[1][0].copy()
        det.detect_time = test_party[0][0].detect_time
        det.detect_val = 4
        test_party[1].detections.append(det)
        test_party.decluster(1)
        assert det not in [d for f in test_party for d in f]

    def test_party_rethreshold(self):
        """Make sure that rethresholding removes the events we want it to."""
        party = self.party.copy()
        # Append a load of detections to the first family
        for i in range(200):
            det = party[0][0].copy()
            det.detect_time += i * 20
            det.detect_val = det.threshold + (i * 1e-1)
            det.id = str(i)
            party[0].detections.append(det)
        self.assertEqual(len(party), 204)
        party.rethreshold(new_threshold=9)
        for family in party:
            for d in family:
                self.assertEqual(d.threshold_input, 9.0)
                self.assertGreaterEqual(d.detect_val, d.threshold)

    def test_family_init(self):
        """Test generating a family with various things."""
        test_family = Family(template=self.family.template.copy())
        self.assertEqual(len(test_family), 0)
        test_family = Family(template=self.family.template.copy(),
                             detections=self.family.detections)
        self.assertEqual(len(test_family), 1)
        test_family = Family(template=self.family.template.copy(),
                             detections=self.family.detections[0])
        self.assertEqual(len(test_family), 1)
        test_family = Family(template=self.family.template.copy(),
                             detections=self.family.detections,
                             catalog=self.family.catalog)
        self.assertEqual(len(test_family), 1)
        test_family = Family(template=self.family.template.copy(),
                             detections=self.family.detections,
                             catalog=self.family.catalog[0])
        self.assertEqual(len(test_family), 1)

    def test_template_printing(self):
        """Check that printing templates works."""
        test_template = Template()
        self.assertEqual(test_template.__repr__(), 'Template()')
        test_template.name = 'bob'
        self.assertTrue('Template bob' in test_template.__repr__())
        test_template = self.family.template.copy()
        self.assertTrue('Template' in test_template.__repr__())

    def test_slicing_by_name(self):
        """Check that slicing by template name works as expected"""
        t_name = self.tribe[2].name
        self.assertEqual(self.tribe[2], self.tribe[t_name])
        t_name = self.party[2].template.name
        self.assertEqual(self.party[2], self.party[t_name])

    def test_template_io(self):
        """Test template read/write."""
        test_template = self.family.template.copy()
        try:
            test_template.write('test_template')
            template_back = Template().read('test_template.tgz')
            self.assertEqual(test_template, template_back)
        finally:
            if os.path.isfile('test_template.tgz'):
                os.remove('test_template.tgz')
        # Make sure we raise a useful error when trying to read from a
        # tribe file.
        try:
            self.tribe.write(filename='test_template')
            with self.assertRaises(IOError):
                Template().read('test_template.tgz')
        finally:
            if os.path.isfile('test_template.tgz'):
                os.remove('test_template.tgz')

    def test_party_io(self):
        """Test reading and writing party objects."""
        if os.path.isfile('test_party_out.tgz'):
            os.remove('test_party_out.tgz')
        try:
            self.party.write(filename='test_party_out')
            party_back = read_party(fname='test_party_out.tgz')
            self.assertEqual(self.party, party_back)
        finally:
            if os.path.isfile('test_party_out.tgz'):
                os.remove('test_party_out.tgz')

    def test_party_write_csv(self):
        """ There was an issue (#298) where the header was repeated."""
        party = Party().read()
        party.write("test_party.csv", format="csv")
        with open("test_party.csv", "rb") as f:
            lines = f.read().decode().split("\n")
        self.assertEqual(len(lines), 6)
        os.remove("test_party.csv")

    def test_party_io_no_catalog_writing(self):
        """Test reading and writing party objects."""
        if os.path.isfile('test_party_out_no_cat.tgz'):
            os.remove('test_party_out_no_cat.tgz')
        try:
            self.party.write(
                filename='test_party_out_no_cat',
                write_detection_catalog=False)
            party_back = read_party(fname='test_party_out_no_cat.tgz',
                                    estimate_origin=False)
            self.assertTrue(self.party.__eq__(party_back, verbose=True))
        finally:
            if os.path.isfile('test_party_out_no_cat.tgz'):
                os.remove('test_party_out_no_cat.tgz')

    def test_party_io_no_catalog_reading(self):
        """Test reading and writing party objects."""
        if os.path.isfile('test_party_out_no_cat2.tgz'):
            os.remove('test_party_out_no_cat2.tgz')
        try:
            self.party.write(filename='test_party_out_no_cat2')
            party_back = read_party(
                fname='test_party_out_no_cat2.tgz',
                read_detection_catalog=False, estimate_origin=False)
            # creation times will differ - hack around this to make comparison
            # easier
            for family in self.party:
                family_back = party_back.select(family.template.name)
                for detection_in, detection_back in zip(family, family_back):
                    detection_in.event.creation_info.creation_time = \
                        detection_back.event.creation_info.creation_time
            self.assertTrue(self.party.__eq__(party_back, verbose=True))
        finally:
            if os.path.isfile('test_party_out_no_cat2.tgz'):
                os.remove('test_party_out_no_cat2.tgz')

    def test_family_methods(self):
        """Test basic methods on Family objects."""
        family = self.family.copy()
        self.assertEqual(
            family.__repr__(),
            'Family of 1 detections from template 2004_09_28t17_15_26')

    def test_family_addition(self):
        """Test adding to the family."""
        family = self.family.copy()
        fam_copy = family.copy()
        fam_copy.template.name = 'bob'
        with self.assertRaises(NotImplementedError):
            family += fam_copy
        with self.assertRaises(NotImplementedError):
            family += 'bob'

    def test_family_equality(self):
        """Test that when we check equality all is good."""
        family = self.family.copy()
        fam_copy = family.copy()
        fam_copy.template.name = 'bob'
        self.assertFalse(family == fam_copy)
        self.assertTrue(family != fam_copy)
        fam_copy.template = family.template
        fam_copy.detections = []
        self.assertFalse(family == fam_copy)

    def test_family_slicing(self):
        """Check getting items returns the expected result."""
        family = self.family.copy()
        self.assertTrue(isinstance(family[0], Detection))
        self.assertTrue(isinstance(family[0:], list))

    def test_family_sort(self):
        """Test sorting of family objects."""
        family = self.family.copy()
        for i in np.arange(20):
            randn_det = family.detections[0].copy()
            randn_det.detect_time += np.random.rand() * i * 100
            family.detections.append(randn_det)
        sorted_dets = family.copy().detections
        sorted_dets.sort(key=lambda x: x.detect_time)
        self.assertEqual(family.sort().detections, sorted_dets)

    def test_family_io(self):
        """Test the write method of family."""
        family = self.family.copy()
        try:
            family.write('test_family', overwrite=True)
            party_back = read_party('test_family.tgz')
            self.assertEqual(len(party_back), 1)
            self.assertEqual(party_back[0], family)
        finally:
            if os.path.isfile('test_family.tgz'):
                os.remove('test_family.tgz')

    def test_family_catalogs(self):
        """Check that the catalog always represents the detections"""
        family = self.family.copy()
        self.assertEqual(family.catalog, get_catalog(family.detections))
        additional_detection = family.detections[0].copy()
        additional_detection.detect_time += 3600
        for pick in additional_detection.event.picks:
            pick.time += 3600
        added_family = family + additional_detection
        self.assertEqual(added_family.catalog,
                         get_catalog(added_family.detections))
        family.detections.append(additional_detection)
        self.assertEqual(family.catalog, get_catalog(family.detections))


def compare_families(party, party_in, float_tol=0.001, check_event=True):
    party.sort()
    party_in.sort()
    for fam, check_fam in zip(party, party_in):
        assert fam.template.name == check_fam.template.name
        fam.detections.sort(key=lambda d: d.detect_time)
        check_fam.detections.sort(key=lambda d: d.detect_time)
        for det, check_det in zip(fam.detections, check_fam.detections):
            for key in det.__dict__.keys():
                if key == 'event':
                    if not check_event:
                        continue
                    assert (
                        len(det.__dict__[key].picks) ==
                        len(check_det.__dict__[key].picks))
                    # Check that the number of picks equals the number of
                    # traces in the template
                    assert len(det.__dict__[key].picks) == len(fam.template.st)
                    min_template_time = min(
                        [tr.stats.starttime for tr in fam.template.st])
                    min_pick_time = min(
                        [pick.time for pick in det.event.picks])
                    for pick in det.event.picks:
                        traces = fam.template.st.select(
                            id=pick.waveform_id.get_seed_string())
                        lags = []
                        for tr in traces:
                            lags.append(
                                tr.stats.starttime - min_template_time)
                        assert pick.time - min_pick_time in lags
                    continue
                if isinstance(det.__dict__[key], float):
                    if not np.allclose(
                            det.__dict__[key], check_det.__dict__[key],
                            atol=float_tol):
                        print(key)
                    assert np.allclose(
                        det.__dict__[key], check_det.__dict__[key],
                        atol=float_tol)
                elif isinstance(det.__dict__[key], np.float32):
                    if not np.allclose(
                            det.__dict__[key], check_det.__dict__[key],
                            atol=float_tol):
                        print("{0}: new: {1}\tcheck-against: {2}".format(
                            key, det.__dict__[key], check_det.__dict__[key]))
                        print(det)
                    assert np.allclose(
                        det.__dict__[key], check_det.__dict__[key],
                        atol=float_tol)
                elif isinstance(det.__dict__[key], UTCDateTime):
                    if not det.__dict__[key] == check_det.__dict__[key]:
                        print("{0}: new: {1}\tcheck-against: {2}".format(
                            key, det.__dict__[key], check_det.__dict__[key]))
                        print(det)
                        print(check_det)
                    assert (abs(
                        det.__dict__[key] - check_det.__dict__[key]) <= 0.1)
                elif key in ['template_name', 'id']:
                    continue
                    # Name relies on creation-time, which is checked elsewhere,
                    # ignore it.
                else:
                    if not det.__dict__[key] == check_det.__dict__[key]:
                        print(key)
                    assert det.__dict__[key] == check_det.__dict__[key]


def test_match_filter(plot=False, extract_detections=False,
                      threshold_type='MAD', threshold=10,
                      template_excess=False, stream_excess=False):
    """
    Function to test the capabilities of match_filter and just check that \
    it is working!  Uses synthetic templates and seeded, randomised data.

    :type samp_rate: float
    :param samp_rate: Sampling rate in Hz to use
    """
    from eqcorrscan.utils import pre_processing
    from obspy import UTCDateTime
    import string
    import inspect
    # Read in the synthetic dataset
    templates = []
    testing_path = os.path.join(os.path.dirname(os.path.abspath(
        inspect.getfile(inspect.currentframe()))), 'test_data',
        'synthetic_data')
    templates.append(read(os.path.join(testing_path, 'synth_template_0.ms')))
    templates.append(read(os.path.join(testing_path, 'synth_template_1.ms')))
    data = read(os.path.join(testing_path, 'synth_data.ms'))
    seeds = np.load(os.path.join(testing_path, 'seeds.npz'))
    seeds = [{'SNR': seeds['SNR_0'], 'time': seeds['time_0']},
             {'SNR': seeds['SNR_1'], 'time': seeds['time_1']}]
    if stream_excess:
        i = 0
        for template in templates:
            template = template.remove(template[i])
            if i < len(template):
                i += 1
            else:
                i = 0
    if template_excess:
        data = data[0:-1]
    # Filter the data and the templates
    for template in templates:
        for tr in template:
            tr.data += 1  # Make the synthetic data not be all zeros
        pre_processing.shortproc(
            st=template, lowcut=1.0, highcut=4.0, filt_order=3, samp_rate=10.0,
            seisan_chan_names=True)
    template_names = list(string.ascii_lowercase)[0:len(templates)]
    detections = match_filter(
        template_names=template_names, template_list=templates, st=data,
        threshold=threshold, threshold_type=threshold_type, trig_int=6.0,
        plot=plot, plotdir='.', cores=1, output_cat=False,
        extract_detections=extract_detections)
    if extract_detections:
        detection_streams = detections[1]
        detections = detections[0]
    # Compare the detections to the seeds
    print('This test made ' + str(len(detections)) + ' detections')
    ktrue = 0
    kfalse = 0
    for detection in detections:
        print(detection)
        i = template_names.index(detection.template_name)
        t_seeds = seeds[i]
        dtime_samples = int((detection.detect_time - UTCDateTime(0)) *
                            10.0)
        if dtime_samples in t_seeds['time']:
            j = list(t_seeds['time']).index(dtime_samples)
            print('Detection at SNR of: ' + str(t_seeds['SNR'][j]))
            ktrue += 1
        else:
            min_diff = min(abs(t_seeds['time'] - dtime_samples))
            if min_diff < 10:
                # If there is a match within ten samples then it is
                # good enough
                j = list(abs(t_seeds['time'] -
                             dtime_samples)).index(min_diff)
                print('Detection at SNR of: ' + str(t_seeds['SNR'][j]))
                ktrue += 1
            else:
                print('Detection at sample: ' + str(dtime_samples) +
                      ' does not match anything in seed times:')
                kfalse += 1
            print('Minimum difference in samples is: ' + str(min_diff))
    # print('Catalog created is of length: ' + str(len(out_cat)))
    # Set an 'acceptable' ratio of positive to false detections
    print(str(ktrue) + ' true detections and ' + str(kfalse) +
          ' false detections')
    if not extract_detections:
        return kfalse, ktrue
    else:
        return kfalse, ktrue, detection_streams


if __name__ == '__main__':
    """
    Run core tests
    """
    unittest.main()<|MERGE_RESOLUTION|>--- conflicted
+++ resolved
@@ -727,11 +727,7 @@
         self.assertEqual(len(party2), 1)
         # This should fail in v0.4.2
         compare_families(
-<<<<<<< HEAD
-            party=party1, party_in=party2, float_tol=0.05, check_event=True)
-=======
             party=party1, party_in=party2, float_tol=0.05, check_event=False)
->>>>>>> 5190f12b
 
     def test_tribe_detect_short_data(self):
         """Test the detect method on Tribe objects"""
