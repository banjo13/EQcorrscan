/*
 * =====================================================================================
 *
 *       Filename:  multi_corr.c
 *
 *        Purpose:  Routines for computing cross-correlations
 *
 *        Created:  03/07/17 02:25:07
 *       Revision:  none
 *       Compiler:  gcc
 *
 *         Author:  YOUR NAME (Calum Chamberlain),
 *   Organization:  EQcorrscan
 *      Copyright:  EQcorrscan developers.
 *        License:  GNU Lesser General Public License, Version 3
 *                  (https://www.gnu.org/copyleft/lesser.html)
 *
 * =====================================================================================
 */

#include <libutils.h>


static inline int set_ncc(
    long t, long i, int chan, int n_chans, long template_len, long image_len,
    float value, int *used_chans, int *pad_array, float *ncc, int stack_option);

// Functions

// Single-channel functions
int normxcorr_fftw_threaded(float *templates, long template_len, long n_templates,
                            float *image, long image_len, float *ncc, long fft_len,
                            int *used_chans, int *pad_array, int *variance_warning,
                            int *missed_corr) {
  /*
  Purpose: compute frequency domain normalised cross-correlation of real data using fftw
  Author: Calum J. Chamberlain
  Date: 12/06/2017
  Args:
    templates:      Template signals
    template_len:   Length of template
    n_templates:    Number of templates (n0)
    image:          Image signal (to scan through)
    image_len:      Length of image
    ncc:            Output for cross-correlation - should be pointer to memory -
                    must be n_templates x image_len - template_len + 1
    fft_len:        Size for fft (n1)
  */
    long N2 = fft_len / 2 + 1;
    long i, t, startind;
    int status = 0;
    int flatline_count = 0, unused_corr = 0;
    double mean, stdev, old_mean, new_samp, old_samp, var=0.0, sum=0.0;
    float * norm_sums = (float *) calloc(n_templates, sizeof(float));
    float * template_ext = (float *) calloc(fft_len * n_templates, sizeof(float));
    float * image_ext = (float *) calloc(fft_len, sizeof(float));
    float * ccc = (float *) fftwf_malloc(sizeof(float) * fft_len * n_templates);
    fftwf_complex * outa = (fftwf_complex *) fftwf_malloc(sizeof(fftwf_complex) * N2 * n_templates);
    fftwf_complex * outb = (fftwf_complex *) fftwf_malloc(sizeof(fftwf_complex) * N2);
    fftwf_complex * out = (fftwf_complex *) fftwf_malloc(sizeof(fftwf_complex) * N2 * n_templates);
    // Initialize threads
    #ifdef N_THREADS
        fftwf_init_threads();
        fftwf_plan_with_nthreads(N_THREADS);
    #endif
    // Plan

    fftwf_plan pa = fftwf_plan_dft_r2c_2d(n_templates, fft_len, template_ext, outa, FFTW_ESTIMATE);
    fftwf_plan pb = fftwf_plan_dft_r2c_1d(fft_len, image_ext, outb, FFTW_ESTIMATE);
    fftwf_plan px = fftwf_plan_dft_c2r_2d(n_templates, fft_len, out, ccc, FFTW_ESTIMATE);

    // zero padding - and flip template
    for (t = 0; t < n_templates; ++t){
        for (i = 0; i < template_len; ++i)
        {
            template_ext[(t * fft_len) + i] = templates[((t + 1) * template_len) - (i + 1)];
            norm_sums[t] += templates[(t * template_len) + i];
        }
    }
    for (i = 0; i < image_len; ++i)
    {
        image_ext[i] = image[i];
    }
    //  Compute ffts of template and image
    #pragma omp parallel sections
    {
        {fftwf_execute(pa); }
        #pragma omp section
        {fftwf_execute(pb); }
    }
    //  Compute dot product
    for (t = 0; t < n_templates; ++t){
        for (i = 0; i < N2; ++i)
        {
            out[(t * N2) + i][0] = outa[(t * N2) + i][0] * outb[i][0] - outa[(t * N2) + i][1] * outb[i][1];
            out[(t * N2) + i][1] = outa[(t * N2) + i][0] * outb[i][1] + outa[(t * N2) + i][1] * outb[i][0];
        }
    }
    //  Compute inverse fft
    fftwf_execute(px);
    //  Procedures for normalisation
    // Compute starting mean, will update this
    for (i=0; i < template_len; ++i){
        sum += (double) image[i];
    }
    mean = sum / template_len;

    // Compute starting standard deviation
    for (i=0; i < template_len; ++i){
        var += pow((double) image[i] - mean, 2) / (template_len);
    }
    stdev = sqrt(var);
    // Used for centering - taking only the valid part of the cross-correlation
    startind = template_len - 1;
    if (var >= ACCEPTED_DIFF) {
        for (t = 0; t < n_templates; ++t){
            float c = ((ccc[(t * fft_len) + startind] / (fft_len * n_templates)) - norm_sums[t] * mean) / stdev;
            status += set_ncc(t, 0, 0, 1, template_len, image_len, (float) c, used_chans, pad_array, ncc, 0);
        }
        if (var <= WARN_DIFF){
            variance_warning[0] = 1;
        }
    } else {unused_corr += 1;}
    // Center and divide by length to generate scaled convolution
    for(i = 1; i < (image_len - template_len + 1); ++i){
        // Need to cast to double otherwise we end up with annoying floating
        // point errors when the variance is massive - collecting fp errors.
        new_samp = (double) image[i + template_len - 1];
        old_samp = (double) image[i - 1];
        old_mean = mean;
        mean = mean + (new_samp - old_samp) / template_len;
        var += (new_samp - old_samp) * (new_samp - mean + old_samp - old_mean) / (template_len);
        if (new_samp == (double) image[i + template_len - 2]) {
            flatline_count += 1;
         }
         else {
            flatline_count = 0;
        }
        stdev = sqrt(var);
        if (var >= ACCEPTED_DIFF && flatline_count < template_len - 1 && stdev * mean >= ACCEPTED_DIFF) {
            for (t = 0; t < n_templates; ++t){
                float c = ((ccc[(t * fft_len) + i + startind] / (fft_len * n_templates)) - norm_sums[t] * mean ) / stdev;
                status += set_ncc(t, i, 0, 1, template_len, image_len, (float) c, used_chans, pad_array, ncc, 0);
            }
            if (var <= WARN_DIFF){
                variance_warning[0] += 1;
            }
        } else {unused_corr += 1;}
    }
    missed_corr[0] = unused_corr;
    //  Clean up
    fftwf_destroy_plan(pa);
    fftwf_destroy_plan(pb);
    fftwf_destroy_plan(px);

    fftwf_free(out);
    fftwf_free(outa);
    fftwf_free(outb);
    fftwf_free(ccc);

    fftwf_cleanup();
    fftwf_cleanup_threads();

    free(template_ext);
    free(image_ext);

    return status;
}


int normxcorr_fftw(float *templates, long template_len, long n_templates,
                   float *image, long image_len, float *ncc, long fft_len,
                   int *used_chans, int *pad_array, int *variance_warning,
                   int *missed_corr){
  /*
  Purpose: compute frequency domain normalised cross-correlation of real data using fftw
  Author: Calum J. Chamberlain
  Date: 12/06/2017
  Args:
    templates:      Template signals
    template_len:   Length of template
    n_templates:    Number of templates (n0)
    image:          Image signal (to scan through)
    image_len:      Length of image
    ncc:            Output for cross-correlation - should be pointer to memory -
                    must be n_templates x image_len - template_len + 1
    fft_len:        Size for fft (n1)
  Notes:
    This is a wrapper around `normxcorr_fftw_main`, allocating required memory and plans
    for that function. We have taken this outside the main function because creating plans
    is not thread-safe and we want to call the main function from within an OpenMP loop.
  */
    int status = 0;
    long N2 = fft_len / 2 + 1;
    // All memory allocated with `fftw_malloc` to ensure 16-byte aligned
    float * template_ext = (float*) fftwf_malloc(fft_len * n_templates * sizeof(float));
    float * image_ext = (float*) fftwf_malloc(fft_len * sizeof(float));
    float * ccc = (float*) fftwf_malloc(fft_len * n_templates * sizeof(float));
    fftwf_complex * outa = (fftwf_complex*) fftwf_malloc(N2 * n_templates * sizeof(fftwf_complex));
    fftwf_complex * outb = (fftwf_complex*) fftwf_malloc(N2 * sizeof(fftwf_complex));
    fftwf_complex * out = (fftwf_complex*) fftwf_malloc(N2 * n_templates * sizeof(fftwf_complex));
    // Plan
    fftwf_plan pa = fftwf_plan_dft_r2c_2d(n_templates, fft_len, template_ext, outa, FFTW_ESTIMATE);
    fftwf_plan pb = fftwf_plan_dft_r2c_1d(fft_len, image_ext, outb, FFTW_ESTIMATE);
    fftwf_plan px = fftwf_plan_dft_c2r_2d(n_templates, fft_len, out, ccc, FFTW_ESTIMATE);

    // Initialise to zero
    memset(template_ext, 0, (size_t) fft_len * n_templates * sizeof(float));
    memset(image_ext, 0, (size_t) fft_len * sizeof(float));

    // Call the function to do the work
    // Note: forcing inner threads to 1 for now (could be passed from Python)
    status = normxcorr_fftw_main(
        templates, template_len, n_templates, image, image_len, 0, 1, ncc,
        fft_len, template_ext, image_ext, ccc, outa, outb, out, pa, pb, px,
        used_chans, pad_array, 1, variance_warning, missed_corr, 0);

    // free memory and plans
    fftwf_destroy_plan(pa);
    fftwf_destroy_plan(pb);
    fftwf_destroy_plan(px);

    fftwf_free(out);
    fftwf_free(outa);
    fftwf_free(outb);
    fftwf_free(ccc);
    fftwf_free(template_ext);
    fftwf_free(image_ext);

    fftwf_cleanup();
    fftwf_cleanup_threads();

    return status;
}


// Functions to multiple channels
int normxcorr_fftw_main(
    float *templates, long template_len, long n_templates, float *image,
    long image_len, int chan, int n_chans, float *ncc, long fft_len,
    float *template_ext, float *image_ext, float *ccc, fftwf_complex *outa,
    fftwf_complex *outb, fftwf_complex *out, fftwf_plan pa, fftwf_plan pb,
    fftwf_plan px, int *used_chans, int *pad_array, int num_threads,
    int *variance_warning, int *missed_corr, int stack_option) {
  /*
  Purpose: compute frequency domain normalised cross-correlation of real data using fftw
  for a single-channel
  Author: Calum J. Chamberlain
  Date: 12/06/2017
  Args:
    templates:      Template signals
    template_len:   Length of template
    n_templates:    Number of templates (n0)
    image:          Image signal (to scan through)
    image_len:      Length of image
    ncc:            Output for cross-correlation - should be pointer to memory.
                    Shapes and output determined by stack_option:
        1:          Output stack correlograms, ncc must be
                    (n_templates x image_len - template_len + 1) long.
        0:          Output individual channel correlograms, ncc must be
                    (n_templates x image_len - template_len + 1) long and initialised
                    to zero before passing into this function.
    fft_len:        Size for fft (n1)
    template_ext:   Input FFTW array for template transform (must be allocated)
    image_ext:      Input FFTW array for image transform (must be allocated)
    ccc:            Output FFTW array for reverse transform (must be allocated)
    outa:           Output FFTW array for template transform (must be allocatd)
    outb:           Output FFTW array for image transform (must be allocated)
    out:            Input array for reverse transform (must be allocated)
    pa:             Forward plan for templates
    pb:             Forward plan for image
    px:             Reverse plan
    used_chans:     Array to fill with number of channels used per template - must
                    be n_templates long
    pad_array:      Array of pads, should be n_templates long
    num_threads:    Number of threads to parallel internal calculations over
    variance_warning: Pointer to array to store warnings for variance issues
    missed_corr:    Pointer to array to store warnings for unused correlations
    stack_option:   Whether to stack correlograms (1) or leave as individual channels (0),
  */
//    double tic, toc, super_tic, super_toc;
    long i, t, chunk, n_chunks, chunk_len, startind = template_len - 1, offset, step_len;
    int status = 0, N2 = fft_len / 2 + 1, unused_corr = 0;
    float * norm_sums = (float *) calloc(n_templates, sizeof(float));
    int * flatline_count = (int *) calloc(image_len - template_len + 1, sizeof(int));
    double * mean = (double*) malloc((image_len - template_len + 1) * sizeof(double));
    double * var = (double*) malloc((image_len - template_len + 1) * sizeof(double));

    if (norm_sums == NULL) {
        printf("ERROR: Error allocating norm_sums in normxcorr_fftw_main\n");
        return -1;
    }

    if (stack_option > 1) {
        printf("ERROR: stack_option %i is not known\n", stack_option);
        return -1;
    }

    // zero padding - and flip template
    for (t = 0; t < n_templates; ++t){
        for (i = 0; i < template_len; ++i)
        {
            template_ext[(t * fft_len) + i] = templates[((t + 1) * template_len) - (i + 1)];
            norm_sums[t] += templates[(t * template_len) + i];
        }
    }

    //  Compute fft of template
//    tic = omp_get_wtime();
    fftwf_execute_dft_r2c(pa, template_ext, outa);
//    toc = omp_get_wtime();
//    printf("Template ffts took \t\t%f s\n", toc - tic);

    if (fft_len >= image_len){
        n_chunks = 1;
        chunk_len = image_len;
        step_len = chunk_len;
    } else {
        chunk_len = fft_len;
        step_len = fft_len - (template_len - 1);
        n_chunks = (image_len - chunk_len) / step_len + ((image_len - chunk_len) % step_len > 0);
        if (n_chunks * step_len < image_len){n_chunks += 1;}
    }

    // Procedures for normalisation
    // TODO: Run this as a parallel section
//    tic = omp_get_wtime();
    running_mean_var(mean, var, flatline_count, image, image_len, template_len);
//    toc = omp_get_wtime();
//    printf("Running mean took \t\t%f s\n", toc - tic);

//    super_tic = omp_get_wtime();
    for (chunk = 0; chunk < n_chunks; ++chunk){
        offset = chunk * step_len;
        if (offset + chunk_len > image_len){
            chunk_len = image_len - offset;}

        memset(image_ext, 0, (size_t) fft_len * sizeof(float));
        for (i = 0; i < chunk_len; ++i){image_ext[i] = image[offset + i];}

        // Forward FFT
//        tic = omp_get_wtime();
        fftwf_execute_dft_r2c(pb, image_ext, outb);
//        toc = omp_get_wtime();
//        printf("Chunk FFT took \t\t%f s\n", toc - tic);

        // Dot product
//        tic = omp_get_wtime();
        #pragma omp parallel for num_threads(num_threads) private(i)
        for (t = 0; t < n_templates; ++t){
            for (i = 0; i < N2; ++i)
            {
                out[(t * N2) + i][0] = outa[(t * N2) + i][0] * outb[i][0] - outa[(t * N2) + i][1] * outb[i][1];
                out[(t * N2) + i][1] = outa[(t * N2) + i][0] * outb[i][1] + outa[(t * N2) + i][1] * outb[i][0];
            }
        }
//        toc = omp_get_wtime();
//        printf("Dot product took \t\t%f s\n", toc - tic);

        //  Compute inverse fft
//        tic = omp_get_wtime();
        fftwf_execute_dft_c2r(px, out, ccc);
//        toc = omp_get_wtime();
//        printf("Inverse FFT took \t\t%f s\n", toc - tic);

        // Centre and normalise

//        tic = omp_get_wtime();
        if (var[offset] >= ACCEPTED_DIFF) {
            double stdev = sqrt(var[offset]);
            for (t = 0; t < n_templates; ++t){
                double c = ((ccc[(t * fft_len) + startind] / (fft_len * n_templates)) - norm_sums[t] * mean[offset]);
                c /= stdev;
                status += set_ncc(t, offset, chan, n_chans, template_len, image_len,
                                  (float) c, used_chans, pad_array, ncc, stack_option);
            }
            if (var[offset] <= WARN_DIFF){
                variance_warning[0] = 1;
            }
        } else {
            unused_corr += 1;
        }

        // Center and divide by length to generate scaled convolution
        #pragma omp parallel for reduction(+:status,unused_corr) num_threads(num_threads) private(t)
        for(i = 1; i < (chunk_len - template_len + 1); ++i){
            if (var[offset + i] >= ACCEPTED_DIFF && flatline_count[offset + i] < template_len - 1) {
                double stdev = sqrt(var[offset + i]);
                double meanstd = fabs(mean[offset + i] * stdev);
                if (meanstd >= ACCEPTED_DIFF){
                    for (t = 0; t < n_templates; ++t){
                        double c = ((ccc[(t * fft_len) + i + startind] / (fft_len * n_templates)) - norm_sums[t] * mean[offset + i]);
                        c /= stdev;
                        status += set_ncc(t, i + offset, chan, n_chans, template_len,
                                          image_len, (float) c, used_chans,
                                          pad_array, ncc, stack_option);
                    }
                }
                else {
                    unused_corr += 1;
                }
                if (var[offset + i] <= WARN_DIFF){
                    variance_warning[0] += 1;
                }
            } else {
                unused_corr += 1;
            }
        }
        missed_corr[0] += unused_corr;
//        toc = omp_get_wtime();
//        printf("Normalising took \t\t%f s\n", toc - tic);
    }
//    super_toc = omp_get_wtime();
//    printf("Looping over chunks took \t\t%f s\n", super_toc - super_tic);
    free(mean);
    free(var);
    free(flatline_count);
    free(norm_sums);
    return status;
}


int running_mean_var(
    double *mean, double *var, int *flatline_count, float *image, long image_len,
    long template_len)
{
    long i;
    double sum, new_samp, old_samp;

<<<<<<< HEAD
=======
    //  Compute inverse fft
    fftwf_execute_dft_c2r(px, out, ccc);
 
    // Allocate mean and var arrays
    mean = (double*) malloc((image_len - template_len + 1) * sizeof(double));
    if (mean == NULL) {
        printf("ERROR: Error allocating mean in normxcorr_fftw_internal\n");
        free(norm_sums);
        return 1;
    }
    var = (double*) malloc((image_len - template_len + 1) * sizeof(double));
    if (var == NULL) {
        printf("ERROR: Error allocating var in normxcorr_fftw_internal\n");
        free(norm_sums);
        free(mean);
        return 1;
    }
    
    // Procedures for normalisation
>>>>>>> e799826e
    // Compute starting mean, will update this
    sum = 0.0;
    for (i=0; i < template_len; ++i){
        sum += (double) image[i];
    }
    mean[0] = sum / template_len;

    // Compute starting standard deviation
    sum = 0.0;
    for (i=0; i < template_len; ++i){
        sum += pow((double) image[i] - mean[0], 2) / (template_len);
    }
    var[0] = sum;


    // pre-compute the mean and var so we can parallelise the calculation
    for(i = 1; i < (image_len - template_len + 1); ++i){
        // Need to cast to double otherwise we end up with annoying floating
        // point errors when the variance is massive - collecting fp errors.
        new_samp = (double) image[i + template_len - 1];
        old_samp = (double) image[i - 1];
        mean[i] = mean[i - 1] + (new_samp - old_samp) / template_len;
        var[i] = var[i - 1] + (new_samp - old_samp) * (new_samp - mean[i] + old_samp - mean[i - 1]) / (template_len);
        if (new_samp == (double) image[i + template_len - 2]) {
            flatline_count[i] = flatline_count[i - 1] + 1;
        }
        else {
            flatline_count[i] = 0;
        }
    }
    return 0;
}

static inline int set_ncc(
    long t, long i, int chan, int n_chans, long template_len, long image_len,
    float value, int *used_chans, int *pad_array, float *ncc, int stack_option){

    int status = 0;

    if (used_chans[t] && (i >= pad_array[t])) {
        size_t ncc_index = (t * n_chans * ((size_t) image_len - template_len + 1)) +
            (chan * ((size_t) image_len - template_len + 1) + i - pad_array[t]);

        if (isnanf(value)) {
            // set NaNs to zero
            value = 0.0;
        }
        else if (fabsf(value) > 1.01) {
<<<<<<< HEAD
            // this will raise an exception when we return to Python
            printf("Correlation out of range at:\n\tncc_index: %ld\n\ttemplate: %ld\n\tindex: %ld\n\tvalue: %f, setting to 0.0\n",
                   ncc_index, t, i, value);
            value = 0;
=======
            // this will raise a warning when we return to Python
            printf("WARNING: Correlation out of range at:\n\tncc_index: %ld\n\ttemplate: %ld\n\tchannel: %i\n\tindex: %ld\n\tvalue: %f\nSETTING TO ZERO.",
                   ncc_index, t, chan, i, value);
            value = 0.0;
>>>>>>> e799826e
            status = 1;
        }
        else if (value > 1.0) {
            value = 1.0;
        }
        else if (value < -1.0) {
            value = -1.0;
        }
        if (stack_option == 1){
            #pragma omp atomic
            ncc[ncc_index] += value;
<<<<<<< HEAD
        } else if (stack_option == 0){
            ncc[ncc_index] = value;
        }
=======
        } else if (stack_option == 0){ncc[ncc_index] = value;}
>>>>>>> e799826e
    }
    return status;
}

void free_fftwf_arrays(int size, float **template_ext, float **image_ext, float **ccc,
        fftwf_complex **outa, fftwf_complex **outb, fftwf_complex **out) {
    int i;

    /* free memory */
    for (i = 0; i < size; i++) {
        fftwf_free(template_ext[i]);
        fftwf_free(image_ext[i]);
        fftwf_free(ccc[i]);
        fftwf_free(outa[i]);
        fftwf_free(outb[i]);
        fftwf_free(out[i]);
    }
    free(template_ext);
    free(image_ext);
    free(ccc);
    free(outa);
    free(outb);
    free(out);
}

void free_fftw_arrays(int size, double **template_ext, double **image_ext, double **ccc,
        fftw_complex **outa, fftw_complex **outb, fftw_complex **out) {
    int i;

    /* free memory */
    for (i = 0; i < size; i++) {
        fftw_free(template_ext[i]);
        fftw_free(image_ext[i]);
        fftw_free(ccc[i]);
        fftw_free(outa[i]);
        fftw_free(outb[i]);
        fftw_free(out[i]);
    }
    free(template_ext);
    free(image_ext);
    free(ccc);
    free(outa);
    free(outb);
    free(out);
}


int multi_normxcorr_fftw(float *templates, long n_templates, long template_len, long n_channels,
                         float *image, long image_len, float *ncc, long fft_len, int *used_chans,
                         int *pad_array, int num_threads_inner, int num_threads_outer,
                         int *variance_warning, int *missed_corr, int stack_option)
    {
    int i, chan, n_chans;
    int r = 0;
    size_t N2 = (size_t) fft_len / 2 + 1;
    float **template_ext = NULL;
    float **image_ext = NULL;
    float **ccc = NULL;
    int * results = (int *) calloc(n_channels, sizeof(int));
    fftwf_complex **outa = NULL;
    fftwf_complex **outb = NULL;
    fftwf_complex **out = NULL;
    fftwf_plan pa, pb, px;

    #ifdef N_THREADS
    /* num_threads_outer cannot be greater than the number of channels */
    num_threads_outer = (num_threads_outer > n_channels) ? n_channels : num_threads_outer;

    // Ensure stack-option is within supported range
    if (stack_option > 1){
        printf("Stack option %i unsupported, returning\n", stack_option);
        return -1;
    }

    /* Outer loop parallelism seems to cause issues on OSX */
    if (OUTER_SAFE != 1 && num_threads_outer > 1){
        printf("WARNING\tMULTI_NORMXCORR_FFTW\tOuter loop threading disabled for this system\n");
        num_threads_inner *= num_threads_outer;
        printf("WARNING\tMULTI_NORMXCORR_FFTW\tSetting inner threading to %i and outer threading to 1\n", num_threads_inner);
        num_threads_outer = 1;
    }
    if (num_threads_inner > 1) {
        /* initialise FFTW threads */
        fftwf_init_threads();
        fftwf_plan_with_nthreads(num_threads_inner);

        if (num_threads_outer > 1) {
            /* explicitly enable nested OpenMP loops */
            omp_set_nested(1);
        }
    }

    /* warn if the total number of threads is higher than the number of cores */
    if (num_threads_outer * num_threads_inner > N_THREADS) {
<<<<<<< HEAD
        printf("Warning: requesting more threads than available - this could negatively impact performance\n");
        printf("Requested %d inner and %d outer = %d total, but %d are available\n", num_threads_inner, num_threads_outer, num_threads_outer * num_threads_inner, N_THREADS);
=======
        printf("WARNING: requesting more threads than available - this could negatively impact performance\n");
>>>>>>> e799826e
    }
    #else
    /* threading/OpenMP is disabled */
    num_threads_outer = 1;
    num_threads_inner = 1;
    #endif
<<<<<<< HEAD
//    printf("Using %d outer threads and %d inner threads\n", num_threads_outer, num_threads_inner);
=======

    /* Check that stack-type is within range (0-1) */
    if (stack_option > 1) {
        printf("ERROR: stack_option %i is not supported\n", stack_option);
        return -1;
    }

>>>>>>> e799826e
    /* allocate memory for all threads here */
    template_ext = (float**) malloc(num_threads_outer * sizeof(float*));
    if (template_ext == NULL) {
        printf("Error allocating template_ext\n");
        free_fftwf_arrays(0, template_ext, image_ext, ccc, outa, outb, out);
        return -1;
    }
    image_ext = (float**) malloc(num_threads_outer * sizeof(float*));
    if (image_ext == NULL) {
        printf("Error allocating image_ext\n");
        free_fftwf_arrays(0, template_ext, image_ext, ccc, outa, outb, out);
        return -1;
    }
    ccc = (float**) malloc(num_threads_outer * sizeof(float*));
    if (ccc == NULL) {
        printf("Error allocating ccc\n");
        free_fftwf_arrays(0, template_ext, image_ext, ccc, outa, outb, out);
        return -1;
    }
    outa = (fftwf_complex**) malloc(num_threads_outer * sizeof(fftwf_complex*));
    if (outa == NULL) {
        printf("Error allocating outa\n");
        free_fftwf_arrays(0, template_ext, image_ext, ccc, outa, outb, out);
        return -1;
    }
    outb = (fftwf_complex**) malloc(num_threads_outer * sizeof(fftwf_complex*));
    if (outb == NULL) {
        printf("Error allocating outb\n");
        free_fftwf_arrays(0, template_ext, image_ext, ccc, outa, outb, out);
        return -1;
    }
    out = (fftwf_complex**) malloc(num_threads_outer * sizeof(fftwf_complex*));
    if (out == NULL) {
        printf("Error allocating out\n");
        free_fftwf_arrays(0, template_ext, image_ext, ccc, outa, outb, out);
        return -1;
    }

    // All memory allocated with `fftw_malloc` to ensure 16-byte aligned.
    for (i = 0; i < num_threads_outer; i++) {
        /* initialise all to NULL so that freeing on error works */
        template_ext[i] = NULL;
        image_ext[i] = NULL;
        ccc[i] = NULL;
        outa[i] = NULL;
        outb[i] = NULL;
        out[i] = NULL;

        /* allocate template_ext arrays */
        template_ext[i] = (float*) fftwf_malloc((size_t) fft_len * n_templates * sizeof(float));
        if (template_ext[i] == NULL) {
            printf("Error allocating template_ext[%d]\n", i);
            free_fftwf_arrays(i + 1, template_ext, image_ext, ccc, outa, outb, out);
            return -1;
        }

        /* allocate image_ext arrays */
        image_ext[i] = (float*) fftwf_malloc(fft_len * sizeof(float));
        if (image_ext[i] == NULL) {
            printf("Error allocating image_ext[%d]\n", i);
            free_fftwf_arrays(i + 1, template_ext, image_ext, ccc, outa, outb, out);
            return -1;
        }

        /* allocate ccc arrays */
        ccc[i] = (float*) fftwf_malloc((size_t) fft_len * n_templates * sizeof(float));
        if (ccc[i] == NULL) {
            printf("Error allocating ccc[%d]\n", i);
            free_fftwf_arrays(i + 1, template_ext, image_ext, ccc, outa, outb, out);
            return -1;
        }

        /* allocate outa arrays */
        outa[i] = (fftwf_complex*) fftwf_malloc((size_t) N2 * n_templates * sizeof(fftwf_complex));
        if (outa[i] == NULL) {
            printf("Error allocating outa[%d]\n", i);
            free_fftwf_arrays(i + 1, template_ext, image_ext, ccc, outa, outb, out);
            return -1;
        }

        /* allocate outb arrays */
        outb[i] = (fftwf_complex*) fftwf_malloc((size_t) N2 * sizeof(fftwf_complex));
        if (outb[i] == NULL) {
            printf("Error allocating outb[%d]\n", i);
            free_fftwf_arrays(i + 1, template_ext, image_ext, ccc, outa, outb, out);
            return -1;
        }

        /* allocate out arrays */
        out[i] = (fftwf_complex*) fftwf_malloc((size_t) N2 * n_templates * sizeof(fftwf_complex));
        if (out[i] == NULL) {
            printf("Error allocating out[%d]\n", i);
            free_fftwf_arrays(i + 1, template_ext, image_ext, ccc, outa, outb, out);
            return -1;
        }
    }

    // We create the plans here since they are not thread safe.
    pa = fftwf_plan_dft_r2c_2d(n_templates, fft_len, template_ext[0], outa[0], FFTW_ESTIMATE);
    pb = fftwf_plan_dft_r2c_1d(fft_len, image_ext[0], outb[0], FFTW_ESTIMATE);
    px = fftwf_plan_dft_c2r_2d(n_templates, fft_len, out[0], ccc[0], FFTW_ESTIMATE);

    /* loop over the channels */
    #pragma omp parallel for num_threads(num_threads_outer)
    for (i = 0; i < n_channels; ++i){
        int tid = 0; /* each thread has its own workspace */

        #ifdef N_THREADS
        /* get the id of this thread */
        tid = omp_get_thread_num();
        #endif
        /* initialise memory to zero */
        memset(template_ext[tid], 0, (size_t) fft_len * n_templates * sizeof(float));
        // Done internally now. memset(image_ext[tid], 0, (size_t) fft_len * sizeof(float));

        if (stack_option == 1){
            chan = 0;
            n_chans = 1;
        } else {
            chan = i;
            n_chans = n_channels;
        }
        /* call the routine */
        results[i] = normxcorr_fftw_main(&templates[(size_t) n_templates * template_len * i], template_len,
                                 n_templates, &image[(size_t) image_len * i], image_len, chan, n_chans, ncc, fft_len,
                                 template_ext[tid], image_ext[tid], ccc[tid], outa[tid], outb[tid], out[tid],
                                 pa, pb, px, &used_chans[(size_t) i * n_templates],
                                 &pad_array[(size_t) i * n_templates], num_threads_inner, &variance_warning[i],
                                 &missed_corr[i], stack_option);
        if (results[i] != 0){
<<<<<<< HEAD
            printf("Normalisation issues on channel %i, %i correlations were skipped\n", i, results[i]);
=======
            printf("WARNING: %i out-of-range correlations on channel %i\n", results[i], i);
>>>>>>> e799826e
        }
    }

    // Conduct error handling
    for (i = 0; i < n_channels; ++i){
        r += results[i];
    }
    free(results);
    /* free fftw memory */
    free_fftwf_arrays(num_threads_outer, template_ext, image_ext, ccc, outa, outb, out);
    fftwf_destroy_plan(pa);
    fftwf_destroy_plan(pb);
    fftwf_destroy_plan(px);
    if (num_threads_inner > 1) {
        fftwf_cleanup_threads();
    }
    fftwf_cleanup();

    return r;
}<|MERGE_RESOLUTION|>--- conflicted
+++ resolved
@@ -427,28 +427,6 @@
     long i;
     double sum, new_samp, old_samp;
 
-<<<<<<< HEAD
-=======
-    //  Compute inverse fft
-    fftwf_execute_dft_c2r(px, out, ccc);
- 
-    // Allocate mean and var arrays
-    mean = (double*) malloc((image_len - template_len + 1) * sizeof(double));
-    if (mean == NULL) {
-        printf("ERROR: Error allocating mean in normxcorr_fftw_internal\n");
-        free(norm_sums);
-        return 1;
-    }
-    var = (double*) malloc((image_len - template_len + 1) * sizeof(double));
-    if (var == NULL) {
-        printf("ERROR: Error allocating var in normxcorr_fftw_internal\n");
-        free(norm_sums);
-        free(mean);
-        return 1;
-    }
-    
-    // Procedures for normalisation
->>>>>>> e799826e
     // Compute starting mean, will update this
     sum = 0.0;
     for (i=0; i < template_len; ++i){
@@ -497,17 +475,10 @@
             value = 0.0;
         }
         else if (fabsf(value) > 1.01) {
-<<<<<<< HEAD
-            // this will raise an exception when we return to Python
-            printf("Correlation out of range at:\n\tncc_index: %ld\n\ttemplate: %ld\n\tindex: %ld\n\tvalue: %f, setting to 0.0\n",
-                   ncc_index, t, i, value);
-            value = 0;
-=======
             // this will raise a warning when we return to Python
             printf("WARNING: Correlation out of range at:\n\tncc_index: %ld\n\ttemplate: %ld\n\tchannel: %i\n\tindex: %ld\n\tvalue: %f\nSETTING TO ZERO.",
                    ncc_index, t, chan, i, value);
             value = 0.0;
->>>>>>> e799826e
             status = 1;
         }
         else if (value > 1.0) {
@@ -519,13 +490,7 @@
         if (stack_option == 1){
             #pragma omp atomic
             ncc[ncc_index] += value;
-<<<<<<< HEAD
-        } else if (stack_option == 0){
-            ncc[ncc_index] = value;
-        }
-=======
         } else if (stack_option == 0){ncc[ncc_index] = value;}
->>>>>>> e799826e
     }
     return status;
 }
@@ -620,21 +585,15 @@
 
     /* warn if the total number of threads is higher than the number of cores */
     if (num_threads_outer * num_threads_inner > N_THREADS) {
-<<<<<<< HEAD
-        printf("Warning: requesting more threads than available - this could negatively impact performance\n");
-        printf("Requested %d inner and %d outer = %d total, but %d are available\n", num_threads_inner, num_threads_outer, num_threads_outer * num_threads_inner, N_THREADS);
-=======
+        printf("WARNING: Requested %d inner and %d outer = %d total, but %d are available\n", num_threads_inner, num_threads_outer, num_threads_outer * num_threads_inner, N_THREADS);
         printf("WARNING: requesting more threads than available - this could negatively impact performance\n");
->>>>>>> e799826e
     }
     #else
     /* threading/OpenMP is disabled */
     num_threads_outer = 1;
     num_threads_inner = 1;
     #endif
-<<<<<<< HEAD
 //    printf("Using %d outer threads and %d inner threads\n", num_threads_outer, num_threads_inner);
-=======
 
     /* Check that stack-type is within range (0-1) */
     if (stack_option > 1) {
@@ -642,7 +601,6 @@
         return -1;
     }
 
->>>>>>> e799826e
     /* allocate memory for all threads here */
     template_ext = (float**) malloc(num_threads_outer * sizeof(float*));
     if (template_ext == NULL) {
@@ -773,11 +731,7 @@
                                  &pad_array[(size_t) i * n_templates], num_threads_inner, &variance_warning[i],
                                  &missed_corr[i], stack_option);
         if (results[i] != 0){
-<<<<<<< HEAD
-            printf("Normalisation issues on channel %i, %i correlations were skipped\n", i, results[i]);
-=======
             printf("WARNING: %i out-of-range correlations on channel %i\n", results[i], i);
->>>>>>> e799826e
         }
     }
 
