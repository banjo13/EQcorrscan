--- conflicted
+++ resolved
@@ -75,7 +75,7 @@
         :param amplitude: Amplitude (zero-peak), type is given in phase
         :type peri: float
         :param peri: Period of amplitude
-         :type azimuth: float
+        :type azimuth: float
         :param azimuth: Direction of approach in degrees
         :type velocity: float
         :param velocity: Phase velocity (km/s)
@@ -648,9 +648,11 @@
             new_event.amplitudes.append(Amplitude(generic_amplitude=amplitude,
                                                   period=peri,
                                                   pick_id=new_event.
-                                                  picks[pick_index].resource_id,
+                                                  picks[pick_index].
+                                                  resource_id,
                                                   waveform_id=new_event.
-                                                  picks[pick_index].waveform_id))
+                                                  picks[pick_index].
+                                                  waveform_id))
             if new_event.picks[pick_index].phase_hint == 'IAML':
                 # Amplitude for local magnitude
                 new_event.amplitudes[amplitude_index].type = 'AML'
@@ -672,15 +674,17 @@
             # Create an amplitude instance for code duration also
             new_event.amplitudes.append(Amplitude(generic_amplitude=coda,
                                                   pick_id=new_event.
-                                                  picks[pick_index].resource_id,
+                                                  picks[pick_index].
+                                                  resource_id,
                                                   waveform_id=new_event.
-                                                  picks[pick_index].waveform_id))
+                                                  picks[pick_index].
+                                                  waveform_id))
             # Amplitude for coda magnitude
-            event.amplitudes[amplitude_index].type = 'END'
+            new_event.amplitudes[amplitude_index].type = 'END'
             # Set to be evaluating a point in the trace
-            event.amplitudes[amplitude_index].category = 'duration'
-            event.amplitudes[amplitude_index].unit = 's'
-            event.amplitudes[amplitude_index].magnitude_hint = 'Mc'
+            new_event.amplitudes[amplitude_index].category = 'duration'
+            new_event.amplitudes[amplitude_index].unit = 's'
+            new_event.amplitudes[amplitude_index].magnitude_hint = 'Mc'
             if SNR and not SNR == 999.0:
                 new_event.amplitudes[amplitude_index].snr = SNR
             amplitude_index += 1
@@ -783,25 +787,6 @@
         sys.exit()
 
     # Generate s-file name in the format dd-hhmm-ss[L,R,D].Syyyymm
-<<<<<<< HEAD
-    sfilename=outdir+'/'+str(evtime.day).zfill(2)+'-'+\
-            str(evtime.hour).zfill(2)+\
-            str(evtime.minute).zfill(2)+'-'+\
-            str(evtime.second).zfill(2)+evtype+'.S'+\
-            str(evtime.year)+\
-            str(evtime.month).zfill(2)
-    # Check is sfilename exists
-    if os.path.isfile(sfilename) and not overwrite:
-        print 'Desired sfilename: '+sfilename+' exists, will not overwrite'
-        for i in range(1,20):
-            sfilename=outdir+'/'+str(evtime.day).zfill(2)+'-'+\
-                    str(evtime.hour).zfill(2)+\
-                    str(evtime.minute).zfill(2)+'-'+\
-                    str(evtime.second+i).zfill(2)+evtype+'.S'+\
-                    str(evtime.year)+\
-                    str(evtime.month).zfill(2)
-            if not os.path.isfile(sfilename):
-=======
     sfile = outdir + '/' + str(evtime.day).zfill(2) + '-' +\
         str(evtime.hour).zfill(2) +\
         str(evtime.minute).zfill(2) + '-' +\
@@ -819,7 +804,6 @@
                 str(evtime.year) +\
                 str(evtime.month).zfill(2)
             if not os.path.isfile(sfile):
->>>>>>> b7a65ecc
                 break
         else:
             print 'Tried generated files up to 20s in advance and found they'
@@ -1117,17 +1101,17 @@
             phase = line[10:14].strip()
             polarity = line[16]
         try:
-            time = UTCDateTime(evtime.year,evtime.month,evtime.day,
-                               int(line[18:20]),int(line[20:22]),
+            time = UTCDateTime(evtime.year, evtime.month, evtime.day,
+                               int(line[18:20]), int(line[20:22]),
                                int(line[23:28].split('.')[0]),
                                int(line[23:28].split('.')[1]) * 10000)
             # Includes possible bug with seconds not being alligned.
             # Shouldn't happen in this case, but best to include for possible
             # copy/paste later!
         except (ValueError):
-            time = UTCDateTime(evtime.year,evtime.month,evtime.day,
-                               int(line[18:20]),int(line[20:22]),0,0)
-            time += 60 # Add 60 seconds on to the time, this copes with s-file
+            time = UTCDateTime(evtime.year, evtime.month, evtime.day,
+                               int(line[18:20]), int(line[20:22]), 0, 0)
+            time += 60  # Add 60 seconds on to the time, this copes with s-file
         weight = _int_conv(weight)
         coda = _int_conv(line[28:33])
         amplitude = _float_conv(line[33:40])
@@ -1142,8 +1126,8 @@
         AIN = 999
         SNR = float('NaN')
         picks += [PICK(station, channel, impulsivity, phase, weight, polarity,
-                       time, coda, amplitude, peri, azimuth, velocity, AIN, SNR,
-                       azimuthres, timeres, finalweight, distance, CAZ)]
+                       time, coda, amplitude, peri, azimuth, velocity, AIN,
+                       SNR, azimuthres, timeres, finalweight, distance, CAZ)]
     return picks, evinfo
 
 
@@ -1159,9 +1143,9 @@
 
     :returns: obspy.core.event.Event
 
-    ...rubric:: Note: This is a legacy support function, users should avoid this
-    as it will be removed for version 0.1.0.  Written to aid transition from
-    in-built classes to obspy.core.event classes.
+    ...rubric:: Note: This is a legacy support function, users should avoid
+    this as it will be removed for version 0.1.0.  Written to aid transition
+    from in-built classes to obspy.core.event classes.
     """
     from obspy.core.event import Event, Origin, Magnitude, Comment
     from obspy.core.event import EventDescription, CreationInfo
@@ -1496,9 +1480,9 @@
     test_event.magnitudes[2].origin_id = test_event.origins[0].resource_id
 
     # Define the test pick
-    test_event.picks.append(Pick(waveform_id=WaveformStreamID(station_code='FOZ',
-                                                              channel_code='SHZ',
-                                                              network_code='NZ'),
+    _waveform_id = WaveformStreamID(station_code='FOZ', channel_code='SHZ',
+                                    network_code='NZ')
+    test_event.picks.append(Pick(waveform_id=_waveform_id,
                                  onset='impulsive', phase_hint='PN',
                                  polarity='positive',
                                  time=UTCDateTime("2012-03-26") + 1.68,
