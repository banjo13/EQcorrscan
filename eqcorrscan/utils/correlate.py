"""
Correlation functions for multi-channel cross-correlation of seismic data.

Various routines used mostly for testing, including links to a compiled
routine using FFTW, a Numpy fft routine which uses bottleneck for normalisation
and a compiled time-domain routine. These have varying levels of efficiency,
both in terms of overall speed, and in memory usage.  The time-domain is the
most memory efficient but slowest routine (although fast for small cases of
less than a few hundred correlations), the Numpy routine is fast, but memory
inefficient due to a need to store large double-precision arrays for
normalisation.  The fftw compiled routine is faster and more memory efficient
than the Numpy routine.

:copyright:
    EQcorrscan developers.

:license:
    GNU Lesser General Public License, Version 3
    (https://www.gnu.org/copyleft/lesser.html)
"""
import contextlib
import copy
import ctypes
import os
import logging
from multiprocessing import Pool as ProcessPool, cpu_count
from multiprocessing.pool import ThreadPool

import numpy as np
from future.utils import native_str

from eqcorrscan.utils.libnames import _load_cdll

Logger = logging.getLogger(__name__)

# This is for building docs on readthedocs, which has an old version of
# scipy - without this, this module cannot be imported, which breaks the docs
# Instead we define a dummy function that returns what it is given.
READ_THE_DOCS = os.environ.get('READTHEDOCS', None) == 'True'
if not READ_THE_DOCS:
    from scipy.fftpack.helper import next_fast_len
else:
    def next_fast_len(a):
        return a

XCOR_FUNCS = {}  # cache of functions for doing cross correlations

# methods added to each xcorr func registered
# these implement the stream interface
XCORR_STREAM_METHODS = ('multithread', 'multiprocess', 'concurrent',
                        'stream_xcorr')

# these implement the array interface
XCOR_ARRAY_METHODS = ('array_xcorr')

# Gain shift for low-variance stabilization
MULTIPLIER = 1e8


class CorrelationError(Exception):
    """ Error handling for correlation functions. """

    def __init__(self, value):
        """ Raise error.

        .. rubric:: Example

        >>> CorrelationError("Something happened")
        Something happened
        """
        self.value = value

    def __repr__(self):
        """ Print error value.

        .. rubric:: Example

        >>> print(CorrelationError("Error").__repr__())
        Error
        """
        return self.value

    def __str__(self):
        """ Print otherwise

        .. rubric:: Example

        >>> print(CorrelationError("Error"))
        Error
        """
        return self.value


# ------------------ Context manager for switching out default
class _Context:
    """ class for permanently or temporarily changing items in a dict """

    def __init__(self, cache, value_to_switch):
        """
        :type cache: dict
        :param cache: A dict to store values in
        :type value_to_switch: str
        :param value_to_switch:
            The key in cache to switch based on different contexts
        """
        self.cache = cache
        self.value_to_switch = value_to_switch
        self.previous_value = None

    def __call__(self, new_value, *args, **kwargs):
        """ # TODO change docs if this ever becomes general use
        Set a new value for the default xcorr function.

        This function can be called directly to permanently change the
        default normxcorr function or it may be used as a context manager
        to only modify it temporarily.

        :param new_value:
        :return:
        """
        self.previous_value = copy.deepcopy(
            self.cache.get(self.value_to_switch))
        self.cache[self.value_to_switch] = get_array_xcorr(new_value)
        return self

    def __enter__(self):
        pass

    def __exit__(self, exc_type, exc_val, exc_tb):
        self.revert()

    def __repr__(self):
        """ this hides the fact _Context instance are returned after calls """
        name = self.cache[self.value_to_switch].__str__()
        if hasattr(self.cache[self.value_to_switch], '__name__'):
            name = self.cache[self.value_to_switch].__name__
        out_str = ("%s changed to %s" % (self.value_to_switch, name))
        return out_str

    def revert(self):
        """ revert the default xcorr function to previous value """
        # Have to use the previous value as this may contain some custom
        # stream_xcorr functions
        self.cache[self.value_to_switch] = self.previous_value


set_xcorr = _Context(XCOR_FUNCS, 'default')


# ---------------------- generic concurrency functions

@contextlib.contextmanager
def pool_boy(Pool, traces, **kwargs):
    """
    A context manager for handling the setup and cleanup of a pool object.

    :param Pool: any Class (not instance) that implements the multiprocessing
        Pool interface
    :param traces: The number of traces to process
    :type traces: int
    """
    # All parallel processing happens on a per-trace basis, we shouldn't create
    # more workers than there are traces
    n_cores = kwargs.get('cores', cpu_count())
    if n_cores is None:
        n_cores = cpu_count()
    if n_cores > traces:
        n_cores = traces
    pool = Pool(n_cores)
    yield pool
    pool.close()
    pool.join()


def _pool_normxcorr(templates, stream, stack, pool, func, *args, **kwargs):
    chans = [[] for _i in range(len(templates))]
    array_dict_tuple = _get_array_dicts(templates, stream, stack=stack)
    stream_dict, template_dict, pad_dict, seed_ids = array_dict_tuple
    # get parameter iterator
    params = ((template_dict[sid], stream_dict[sid], pad_dict[sid])
              for sid in seed_ids)
    # get cc results and used chans into their own lists
    results = [pool.apply_async(func, param) for param in params]
    try:
        xcorrs, tr_chans = zip(*(res.get() for res in results))
    except KeyboardInterrupt as e:  # pragma: no cover
        pool.terminate()
        raise e
    if stack:
        cccsums = np.sum(xcorrs, axis=0)
    else:
        cccsums = np.asarray(xcorrs).swapaxes(0, 1)
    no_chans = np.sum(np.array(tr_chans).astype(np.int), axis=0)
    for seed_id, tr_chan in zip(seed_ids, tr_chans):
        for chan, state in zip(chans, tr_chan):
            if state:
                chan.append((seed_id.split('.')[1],
                             seed_id.split('.')[-1].split('_')[0]))
    return cccsums, no_chans, chans


def _general_multithread(func):
    """ return the general multithreading function using func """

    def multithread(templates, stream, stack=True, *args, **kwargs):
        with pool_boy(ThreadPool, len(stream), **kwargs) as pool:
            return _pool_normxcorr(
                templates, stream, stack=stack, pool=pool, func=func)

    return multithread


def _general_multiprocess(func):
    def multiproc(templates, stream, stack=True, *args, **kwargs):
        with pool_boy(ProcessPool, len(stream), **kwargs) as pool:
            return _pool_normxcorr(
                templates, stream, stack=stack, pool=pool, func=func)

    return multiproc


def _general_serial(func):
    def stream_xcorr(templates, stream, stack=True, *args, **kwargs):
        no_chans = np.zeros(len(templates))
        chans = [[] for _ in range(len(templates))]
        array_dict_tuple = _get_array_dicts(templates, stream, stack=stack)
        stream_dict, template_dict, pad_dict, seed_ids = array_dict_tuple
        if stack:
            cccsums = np.zeros([len(templates),
                                len(stream[0]) - len(templates[0][0]) + 1])
        else:
            cccsums = np.zeros([len(templates), len(seed_ids),
                                len(stream[0]) - len(templates[0][0]) + 1])
        for chan_no, seed_id in enumerate(seed_ids):
            tr_cc, tr_chans = func(template_dict[seed_id],
                                   stream_dict[seed_id],
                                   pad_dict[seed_id])
            if stack:
                cccsums = np.sum([cccsums, tr_cc], axis=0)
            else:
                cccsums[:, chan_no] = tr_cc
            no_chans += tr_chans.astype(np.int)
            for chan, state in zip(chans, tr_chans):
                if state:
                    chan.append((seed_id.split('.')[1],
                                 seed_id.split('.')[-1].split('_')[0]))
        return cccsums, no_chans, chans

    return stream_xcorr


def register_array_xcorr(name, func=None, is_default=False):
    """
    Decorator for registering correlation functions.

    Each function must have the same interface as numpy_normxcorr, which is
    *f(templates, stream, pads, *args, **kwargs)* any number of specific kwargs
    can be used.

    Register_normxcorr can be used as a decorator (with or without arguments)
    or as a callable.

    :param name: The name of the function for quick access, or the callable
        that will be wrapped when used as a decorator.
    :type name: str, callable
    :param func: The function to register
    :type func: callable, optional
    :param is_default: True if this function should be marked as default
        normxcorr
    :type is_default: bool

    :return: callable
    """
    valid_methods = set(list(XCOR_ARRAY_METHODS) + list(XCORR_STREAM_METHODS))
    cache = {}

    def register(register_str):
        """
        Register a function as an implementation.

        :param register_str: The registration designation
        :type register_str: str
        """
        if register_str not in valid_methods:
            msg = 'register_name must be in %s' % valid_methods
            raise ValueError(msg)

        def _register(func):
            cache[register_str] = func
            setattr(cache['func'], register_str, func)
            return func

        return _register

    def wrapper(func, func_name=None):
        # register the functions in the XCOR
        fname = func_name or name.__name__ if callable(name) else str(name)
        XCOR_FUNCS[fname] = func
        # if is_default:  # set function as default
        #     XCOR_FUNCS['default'] = func
        # attach some attrs, this is a bit of a hack to avoid pickle problems
        func.register = register
        cache['func'] = func
        func.multithread = _general_multithread(func)
        func.multiprocess = _general_multiprocess(func)
        func.concurrent = _general_multithread(func)
        func.stream_xcorr = _general_serial(func)
        func.array_xcorr = func
        func.registered = True
        if is_default:  # set function as default
            XCOR_FUNCS['default'] = copy.deepcopy(func)
        return func

    # used as a decorator
    if callable(name):
        return wrapper(name)

    # used as a normal function (called and passed a function)
    if callable(func):
        return wrapper(func, func_name=name)

    # called, then used as a decorator
    return wrapper


# ------------------ array_xcorr fetching functions


def _get_registerd_func(name_or_func):
    """ get a xcorr function from a str or callable. """
    # get the function or register callable
    if callable(name_or_func):
        func = register_array_xcorr(name_or_func)
    else:
        func = XCOR_FUNCS[name_or_func or 'default']
    assert callable(func), 'func is not callable'
    # ensure func has the added methods
    if not hasattr(func, 'registered'):
        func = register_array_xcorr(func)
    return func


def get_array_xcorr(name_or_func=None):
    """
    Get an normalized cross correlation function that takes arrays as inputs.

    See :func:`eqcorrscan.utils.correlate.array_normxcorr` for expected
    function signature.

    :param name_or_func: Either a name of a registered xcorr function or a
        callable that implements the standard array_normxcorr signature.
    :type name_or_func: str or callable

    :return: callable wth array_normxcorr interface

    see also :func:`eqcorrscan.utils.correlate.get_stream_xcorr`
    """
    func = _get_registerd_func(name_or_func)
    return func.array_xcorr


# ----------------------- registered array_xcorr functions


@register_array_xcorr('numpy')
def numpy_normxcorr(templates, stream, pads, *args, **kwargs):
    """
    Compute the normalized cross-correlation using numpy and bottleneck.

    :param templates: 2D Array of templates
    :type templates: np.ndarray
    :param stream: 1D array of continuous data
    :type stream: np.ndarray
    :param pads: List of ints of pad lengths in the same order as templates
    :type pads: list

    :return: np.ndarray of cross-correlations
    :return: np.ndarray channels used
    """
    import bottleneck

    # Generate a template mask
    used_chans = ~np.isnan(templates).any(axis=1)
    # Currently have to use float64 as bottleneck runs into issues with other
    # types: https://github.com/kwgoodman/bottleneck/issues/164
    stream = stream.astype(np.float64)
    templates = templates.astype(np.float64)
    template_length = templates.shape[1]
    stream_length = len(stream)
    assert stream_length > template_length, "Template must be shorter than " \
                                            "stream"
    fftshape = next_fast_len(template_length + stream_length - 1)
    # Set up normalizers
    stream_mean_array = bottleneck.move_mean(
        stream, template_length)[template_length - 1:]
    stream_std_array = bottleneck.move_std(
        stream, template_length)[template_length - 1:]
    # because stream_std_array is in denominator or res, nan all 0s
    stream_std_array[stream_std_array == 0] = np.nan
    # Normalize and flip the templates
    norm = ((templates - templates.mean(axis=-1, keepdims=True)) / (
        templates.std(axis=-1, keepdims=True) * template_length))
    norm_sum = norm.sum(axis=-1, keepdims=True)
    stream_fft = np.fft.rfft(stream, fftshape)
    template_fft = np.fft.rfft(np.flip(norm, axis=-1), fftshape, axis=-1)
    res = np.fft.irfft(template_fft * stream_fft,
                       fftshape)[:, 0:template_length + stream_length - 1]
    res = ((_centered(res, (templates.shape[0],
                            stream_length - template_length + 1))) -
           norm_sum * stream_mean_array) / stream_std_array
    res[np.isnan(res)] = 0.0

    for i, pad in enumerate(pads):
        res[i] = np.append(res[i], np.zeros(pad))[pad:]
    return res.astype(np.float32), used_chans


def _centered(arr, newshape):
    """
    Hack of scipy.signaltools._centered
    """
    newshape = np.asarray(newshape)
    currshape = np.array(arr.shape)
    startind = (currshape - newshape) // 2
    endind = startind + newshape
    myslice = [slice(startind[k], endind[k]) for k in range(len(endind))]
    return arr[tuple(myslice)]


@register_array_xcorr('time_domain')
def time_multi_normxcorr(templates, stream, pads, threaded=False, *args,
                         **kwargs):
    """
    Compute cross-correlations in the time-domain using C routine.

    :param templates: 2D Array of templates
    :type templates: np.ndarray
    :param stream: 1D array of continuous data
    :type stream: np.ndarray
    :param pads: List of ints of pad lengths in the same order as templates
    :type pads: list
    :param threaded: Whether to use the threaded routine or not
    :type threaded: bool

    :return: np.ndarray of cross-correlations
    :return: np.ndarray channels used
    """
    used_chans = ~np.isnan(templates).any(axis=1)

    utilslib = _load_cdll('libutils')

    argtypes = [
        np.ctypeslib.ndpointer(dtype=np.float32, ndim=1,
                               flags=native_str('C_CONTIGUOUS')),
        ctypes.c_int, ctypes.c_int,
        np.ctypeslib.ndpointer(dtype=np.float32, ndim=1,
                               flags=native_str('C_CONTIGUOUS')),
        ctypes.c_int,
        np.ctypeslib.ndpointer(dtype=np.float32, ndim=1,
                               flags=native_str('C_CONTIGUOUS'))]
    restype = ctypes.c_int
    if threaded:
        func = utilslib.multi_normxcorr_time_threaded
        argtypes.append(ctypes.c_int)
    else:
        func = utilslib.multi_normxcorr_time
    func.argtypes = argtypes
    func.restype = restype
    # Need to de-mean everything
    templates_means = templates.mean(axis=1).astype(np.float32)[:, np.newaxis]
    stream_mean = stream.mean().astype(np.float32)
    templates = templates.astype(np.float32) - templates_means
    stream = stream.astype(np.float32) - stream_mean
    template_len = templates.shape[1]
    n_templates = templates.shape[0]
    image_len = stream.shape[0]
    ccc_length = image_len - template_len + 1
    assert ccc_length > 0, "Template must be shorter than stream"
    ccc = np.ascontiguousarray(
        np.empty(ccc_length * n_templates), np.float32)
    t_array = np.ascontiguousarray(templates.flatten(), np.float32)
    time_args = [t_array, template_len, n_templates,
                 np.ascontiguousarray(stream, np.float32), image_len, ccc]
    if threaded:
        time_args.append(kwargs.get('cores', cpu_count()))
    func(*time_args)
    ccc[np.isnan(ccc)] = 0.0
    ccc = ccc.reshape((n_templates, image_len - template_len + 1))
    for i in range(len(pads)):
        ccc[i] = np.append(ccc[i], np.zeros(pads[i]))[pads[i]:]
    templates += templates_means
    stream += stream_mean
    return ccc, used_chans


@register_array_xcorr('fftw', is_default=True)
def fftw_normxcorr(templates, stream, pads, threaded=False, *args, **kwargs):
    """
    Normalised cross-correlation using the fftw library.

    Internally this function used double precision numbers, which is definitely
    required for seismic data. Cross-correlations are computed as the
    inverse fft of the dot product of the ffts of the stream and the reversed,
    normalised, templates.  The cross-correlation is then normalised using the
    running mean and standard deviation (not using the N-1 correction) of the
    stream and the sums of the normalised templates.

    This python function wraps the C-library written by C. Chamberlain for this
    purpose.

    :param templates: 2D Array of templates
    :type templates: np.ndarray
    :param stream: 1D array of continuous data
    :type stream: np.ndarray
    :param pads: List of ints of pad lengths in the same order as templates
    :type pads: list
    :param threaded:
        Whether to use the threaded routine or not - note openMP and python
        multiprocessing don't seem to play nice for this.
    :type threaded: bool

    :return: np.ndarray of cross-correlations
    :return: np.ndarray channels used
    """
    utilslib = _load_cdll('libutils')

    argtypes = [
        np.ctypeslib.ndpointer(dtype=np.float32, ndim=1,
                               flags=native_str('C_CONTIGUOUS')),
        ctypes.c_long, ctypes.c_long,
        np.ctypeslib.ndpointer(dtype=np.float32, ndim=1,
                               flags=native_str('C_CONTIGUOUS')),
        ctypes.c_long,
        np.ctypeslib.ndpointer(dtype=np.float32,
                               flags=native_str('C_CONTIGUOUS')),
        ctypes.c_long,
        np.ctypeslib.ndpointer(dtype=np.intc,
                               flags=native_str('C_CONTIGUOUS')),
        np.ctypeslib.ndpointer(dtype=np.intc,
                               flags=native_str('C_CONTIGUOUS')),
        np.ctypeslib.ndpointer(dtype=np.intc,
                               flags=native_str('C_CONTIGUOUS')),
        np.ctypeslib.ndpointer(dtype=np.intc,
                               flags=native_str('C_CONTIGUOUS'))]
    restype = ctypes.c_int

    if threaded:
        func = utilslib.normxcorr_fftw_threaded
    else:
        func = utilslib.normxcorr_fftw

    func.argtypes = argtypes
    func.restype = restype

    # Generate a template mask
    used_chans = ~np.isnan(templates).any(axis=1)
    template_length = templates.shape[1]
    stream_length = len(stream)
    n_templates = templates.shape[0]
    fftshape = kwargs.get("fft_len")
    if fftshape is None:
        # In testing, 2**13 consistently comes out fastest - setting to
        # default. https://github.com/eqcorrscan/EQcorrscan/pull/285
        fftshape = min(
            2 ** 13, next_fast_len(template_length + stream_length - 1))
    if fftshape < template_length:
        Logger.warning(
            "FFT length of {0} is shorter than the template, setting to "
            "{1}".format(
                fftshape, next_fast_len(template_length + stream_length - 1)))
        fftshape = next_fast_len(template_length + stream_length - 1)
    # Normalize and flip the templates
    norm = ((templates - templates.mean(axis=-1, keepdims=True)) / (
        templates.std(axis=-1, keepdims=True) * template_length))

    norm = np.nan_to_num(norm)
    ccc_length = stream_length - template_length + 1
    assert ccc_length > 0, "Template must be shorter than stream"
    ccc = np.zeros((n_templates, ccc_length), np.float32)
    used_chans_np = np.ascontiguousarray(used_chans, dtype=np.intc)
    pads_np = np.ascontiguousarray(pads, dtype=np.intc)
    variance_warning = np.ascontiguousarray([0], dtype=np.intc)
    missed_corr = np.ascontiguousarray([0], dtype=np.intc)

    # Check that stream is non-zero and above variance threshold
    if not np.all(stream == 0) and np.var(stream) < 1e-8:
        # Apply gain
        stream *= MULTIPLIER
        Logger.warning("Low variance found for, applying gain "
                       "to stabilise correlations")
        multiplier = MULTIPLIER
    else:
        multiplier = 1
    ret = func(
        np.ascontiguousarray(norm.flatten(order='C'), np.float32),
        template_length, n_templates,
        np.ascontiguousarray(stream, np.float32), stream_length,
        np.ascontiguousarray(ccc, np.float32), fftshape,
        used_chans_np, pads_np, variance_warning, missed_corr)
    if ret < 0:
        raise MemoryError()
    elif ret > 0:
        Logger.critical('Error in C code (possible normalisation error)')
        Logger.critical('Maximum ccc %f at %i' % (ccc.max(), ccc.argmax()))
        Logger.critical('Minimum ccc %f at %i' % (ccc.min(), ccc.argmin()))
        Logger.critical('Recommend checking your data for spikes, clipping '
                        'or artefacts')
        raise CorrelationError("Internal correlation error")
    if missed_corr[0]:
        Logger.warning(
            "{0} correlations not computed, are there gaps in the "
            "data? If not, consider increasing gain".format(
                missed_corr[0]))
    if variance_warning[0] and variance_warning[0] > template_length:
        Logger.warning(
            "Low variance found in {0} positions, check result.".format(
                variance_warning[0]))
    # Remove variance correction
    stream /= multiplier
    return ccc, used_chans


# The time-domain routine can be sped up massively on large machines (many
# threads) using the openMP threaded functions.

@time_multi_normxcorr.register('concurrent')
def _time_threaded_normxcorr(templates, stream, stack=True, *args, **kwargs):
    """
    Use the threaded time-domain routine for concurrency

    :type templates: list
    :param templates:
        A list of templates, where each one should be an obspy.Stream object
        containing multiple traces of seismic data and the relevant header
        information.
    :type stream: obspy.core.stream.Stream
    :param stream:
        A single Stream object to be correlated with the templates.

    :returns:
        New list of :class:`numpy.ndarray` objects.  These will contain
        the correlation sums for each template for this day of data.
    :rtype: list
    :returns:
        list of ints as number of channels used for each cross-correlation.
    :rtype: list
    :returns:
        list of list of tuples of station, channel for all cross-correlations.
    :rtype: list
    """
    no_chans = np.zeros(len(templates))
    chans = [[] for _ in range(len(templates))]
    array_dict_tuple = _get_array_dicts(templates, stream, stack=stack)
    stream_dict, template_dict, pad_dict, seed_ids = array_dict_tuple
    ccc_length = max(
        len(stream[0]) - len(templates[0][0]) + 1,
        len(templates[0][0]) - len(stream[0]) + 1)
    if stack:
        cccsums = np.zeros([len(templates), ccc_length])
    else:
        cccsums = np.zeros([len(templates), len(seed_ids), ccc_length])
    for chan_no, seed_id in enumerate(seed_ids):
        tr_cc, tr_chans = time_multi_normxcorr(
            template_dict[seed_id], stream_dict[seed_id], pad_dict[seed_id],
            True)
        if stack:
            cccsums = np.sum([cccsums, tr_cc], axis=0)
        else:
            cccsums[:, chan_no] = tr_cc
        no_chans += tr_chans.astype(np.int)
        for chan, state in zip(chans, tr_chans):
            if state:
                chan.append((seed_id.split('.')[1],
                             seed_id.split('.')[-1].split('_')[0]))
    return cccsums, no_chans, chans


@fftw_normxcorr.register('stream_xcorr')
@fftw_normxcorr.register('multithread')
@fftw_normxcorr.register('concurrent')
def _fftw_stream_xcorr(templates, stream, stack=True, *args, **kwargs):
    """
    Apply fftw normxcorr routine concurrently.

    :type templates: list
    :param templates:
        A list of templates, where each one should be an obspy.Stream object
        containing multiple traces of seismic data and the relevant header
        information.
    :type stream: obspy.core.stream.Stream
    :param stream:
        A single Stream object to be correlated with the templates.

    :returns:
        New list of :class:`numpy.ndarray` objects.  These will contain
        the correlation sums for each template for this day of data.
    :rtype: list
    :returns:
        list of ints as number of channels used for each cross-correlation.
    :rtype: list
    :returns:
        list of list of tuples of station, channel for all cross-correlations.
    :rtype: list
    """
    # number of threads:
    #   default to using inner threads
    #   if `cores` or `cores_outer` passed in then use that
    #   else if OMP_NUM_THREADS set use that
    #   otherwise use all available
    max_threads = int(os.getenv("OMP_NUM_THREADS", cpu_count()))
    num_cores_inner = kwargs.pop('cores', None)
    if num_cores_inner is None:
        num_cores_inner = max_threads
    num_cores_outer = kwargs.pop('cores_outer', 1)
    if num_cores_outer > 1:
        if num_cores_outer > len(stream):
            Logger.info(
                "More outer cores than channels, setting to {0}".format(
                    len(stream)))
            num_cores_outer = len(stream)
        if num_cores_outer * num_cores_inner > max_threads:
            Logger.info("More threads requested than exist, falling back to "
                        "outer-loop parallelism")
            num_cores_outer = min(max_threads, num_cores_outer)
            if 2 * num_cores_outer < max_threads:
                num_cores_inner = max_threads // num_cores_outer
            else:
                num_cores_inner = 1

    chans = [[] for _i in range(len(templates))]
    array_dict_tuple = _get_array_dicts(templates, stream, stack=stack)
    stream_dict, template_dict, pad_dict, seed_ids = array_dict_tuple
    assert set(seed_ids)
    cccsums, tr_chans = fftw_multi_normxcorr(
        template_array=template_dict, stream_array=stream_dict,
        pad_array=pad_dict, seed_ids=seed_ids, cores_inner=num_cores_inner,
        cores_outer=num_cores_outer, stack=stack, *args, **kwargs)
    no_chans = np.sum(np.array(tr_chans).astype(np.int), axis=0)
    for seed_id, tr_chan in zip(seed_ids, tr_chans):
        for chan, state in zip(chans, tr_chan):
            if state:
                chan.append((seed_id.split('.')[1],
                             seed_id.split('.')[-1].split('_')[0]))
    return cccsums, no_chans, chans


def fftw_multi_normxcorr(
    template_array,
    stream_array,
    pad_array,
    seed_ids,
    cores_inner,
    cores_outer,
    stack=True,
    *args, **kwargs):
    """
    Use a C loop rather than a Python loop - in some cases this will be fast.

    :type template_array: dict
    :param template_array:
    :type stream_array: dict
    :param stream_array:
    :type pad_array: dict
    :param pad_array:
    :type seed_ids: list
    :param seed_ids:

    rtype: np.ndarray, list
    :return: 3D Array of cross-correlations and list of used channels.
    """
    utilslib = _load_cdll('libutils')

    utilslib.multi_normxcorr_fftw.argtypes = [
        np.ctypeslib.ndpointer(dtype=np.float32,
                               flags=native_str('C_CONTIGUOUS')),
        ctypes.c_long, ctypes.c_long, ctypes.c_long,
        np.ctypeslib.ndpointer(dtype=np.float32,
                               flags=native_str('C_CONTIGUOUS')),
        ctypes.c_long,
        np.ctypeslib.ndpointer(dtype=np.float32,
                               flags=native_str('C_CONTIGUOUS')),
        ctypes.c_long,
        np.ctypeslib.ndpointer(dtype=np.intc,
                               flags=native_str('C_CONTIGUOUS')),
        np.ctypeslib.ndpointer(dtype=np.intc,
                               flags=native_str('C_CONTIGUOUS')),
        ctypes.c_int, ctypes.c_int,
        np.ctypeslib.ndpointer(dtype=np.intc,
                               flags=native_str('C_CONTIGUOUS')),
        np.ctypeslib.ndpointer(dtype=np.intc,
                               flags=native_str('C_CONTIGUOUS')),
        ctypes.c_int]
    utilslib.multi_normxcorr_fftw.restype = ctypes.c_int
    '''
    Arguments are:
        templates (stacked [ch_1-t_1, ch_1-t_2, ..., ch_2-t_1, ch_2-t_2, ...])
        number of templates
        template length
        number of channels
        image (stacked [ch_1, ch_2, ..., ch_n])
        image length
        cross-correlations (stacked as per image)
        fft-length
        used channels (stacked as per templates)
        pad array (stacked as per templates)
        num threads inner
        num threads outer
        variance warnings
        missed correlation warnings (usually due to gaps)
        stack option
    '''

    # pre processing
    used_chans = []
    template_len = template_array[seed_ids[0]].shape[1]
    for seed_id in seed_ids:
        used_chans.append(~np.isnan(template_array[seed_id]).any(axis=1))
        template_array[seed_id] = (
            (template_array[seed_id] -
             template_array[seed_id].mean(axis=-1, keepdims=True)) / (
                template_array[seed_id].std(axis=-1, keepdims=True) *
                template_len))
        template_array[seed_id] = np.nan_to_num(template_array[seed_id])
    n_channels = len(seed_ids)
    n_templates = template_array[seed_ids[0]].shape[0]
    image_len = stream_array[seed_ids[0]].shape[0]
<<<<<<< HEAD
    fft_len = kwargs.get("fft_len")
    if fft_len is None:
        # In testing, 2**13 consistently comes out fastest - setting to
        # default. https://github.com/eqcorrscan/EQcorrscan/pull/285
        # But this results in lots of chunks - 2 ** 17 is also good.
        fft_len = min(2 ** 17, next_fast_len(template_len + image_len - 1))
=======
    # In testing, 2**13 consistently comes out fastest - setting to
    # default. https://github.com/eqcorrscan/EQcorrscan/pull/285
    fft_len = kwargs.get(
        "fft_len", min(2 ** 13, next_fast_len(template_len + image_len - 1)))
>>>>>>> e799826e
    if fft_len < template_len:
        Logger.warning(
            f"FFT length of {fft_len} is shorter than the template, setting to"
            f" {next_fast_len(template_len + image_len - 1)}")
        fft_len = next_fast_len(template_len + image_len - 1)
    template_array = np.ascontiguousarray(
        [template_array[x] for x in seed_ids], dtype=np.float32)
    multipliers = {}
    for x in seed_ids:
        # Check that stream is non-zero and above variance threshold
        if not np.all(stream_array[x] == 0) and np.var(stream_array[x]) < 1e-8:
            # Apply gain
            stream_array[x] *= MULTIPLIER
            Logger.warning(f"Low variance found for {x}, applying gain "
                           "to stabilise correlations")
            multipliers.update({x: MULTIPLIER})
        else:
            multipliers.update({x: 1})
    stream_array = np.ascontiguousarray([stream_array[x] for x in seed_ids],
                                        dtype=np.float32)
    ccc_length = image_len - template_len + 1
    assert ccc_length > 0, "Template must be shorter than stream"
    if stack:
        cccs = np.zeros((n_templates, ccc_length), np.float32)
    else:
        cccs = np.zeros(
            (n_templates, n_channels, ccc_length), dtype=np.float32)
    used_chans_np = np.ascontiguousarray(used_chans, dtype=np.intc)
    pad_array_np = np.ascontiguousarray(
        [pad_array[seed_id] for seed_id in seed_ids], dtype=np.intc)
    variance_warnings = np.ascontiguousarray(
        np.zeros(n_channels), dtype=np.intc)
    missed_correlations = np.ascontiguousarray(
        np.zeros(n_channels), dtype=np.intc)

    # call C function
    ret = utilslib.multi_normxcorr_fftw(
        template_array, n_templates, template_len, n_channels, stream_array,
        image_len, cccs, fft_len, used_chans_np, pad_array_np,
        cores_inner, cores_outer, variance_warnings, missed_correlations,
        int(stack))
    if ret < 0:
        raise MemoryError("Memory allocation failed in correlation C-code")
    elif ret > 0:
        Logger.critical(
<<<<<<< HEAD
            'Maximum cccs %f at %s' %
            (cccs.max(), np.unravel_index(cccs.argmax(), cccs.shape)))
        Logger.critical(
            'Minimum cccs %f at %s' %
            (cccs.min(), np.unravel_index(cccs.argmin(), cccs.shape)))
        Logger.critical('Recommend checking your data for spikes, clipping '
                        'or artefacts')
=======
            'Out-of-range correlation in C-code, see WARNING from C-code.'
            'You are STRONGLY RECOMMENDED to check your data for spikes, '
            'clipping or non-physical artifacts')
>>>>>>> e799826e
        # raise CorrelationError("Internal correlation error")
    for i, missed_corr in enumerate(missed_correlations):
        if missed_corr:
            Logger.debug(
                f"{missed_corr} correlations not computed on {seed_ids[i]}, "
                f"are there gaps in the data? If not, consider "
                "increasing gain")
    for i, variance_warning in enumerate(variance_warnings):
        if variance_warning and variance_warning > template_len:
            Logger.warning(
                f"Low variance found in {variance_warning} places for "
                f"{seed_ids[i]}, check result.")
    # Remove gain
    for i, x in enumerate(seed_ids):
        stream_array[i] *= multipliers[x]
    return cccs, used_chans

# ------------------------------- stream_xcorr functions


def get_stream_xcorr(name_or_func=None, concurrency=None):
    """
    Return a function for performing normalized cross correlation on lists of
    streams.

    :param name_or_func:
        Either a name of a registered function or a callable that implements
        the standard array_normxcorr signature.
    :param concurrency:
        Optional concurrency strategy, options are below.

    :return: A callable with the interface of stream_normxcorr

    :Concurrency options:
        - multithread - use a threadpool for concurrency;
        - multiprocess - use a process pool for concurrency;
        - concurrent - use a customized concurrency strategy for the function,
          if not defined threading will be used.
    """
    func = _get_registerd_func(name_or_func)

    concur = concurrency or 'stream_xcorr'
    if not hasattr(func, concur):
        msg = '%s does not support concurrency %s' % (func.__name__, concur)
        raise ValueError(msg)
    return getattr(func, concur)


# --------------------------- stream prep functions


def _get_array_dicts(templates, stream, stack, copy_streams=True):
    """ prepare templates and stream, return dicts """
    # Do some reshaping
    # init empty structures for data storage
    template_dict = {}
    stream_dict = {}
    pad_dict = {}
    t_starts = []

    stream.sort(['network', 'station', 'location', 'channel'])
    for template in templates:
        template.sort(['network', 'station', 'location', 'channel'])
        t_starts.append(min([tr.stats.starttime for tr in template]))
    stream_start = min([tr.stats.starttime for tr in stream])
    # get seed ids, make sure these are collected on sorted streams
    seed_ids = [tr.id + '_' + str(i) for i, tr in enumerate(templates[0])]
    # pull common channels out of streams and templates and put in dicts
    for i, seed_id in enumerate(seed_ids):
        temps_with_seed = [template[i].data for template in templates]
        t_ar = np.array(temps_with_seed).astype(np.float32)
        template_dict.update({seed_id: t_ar})
        stream_channel = stream.select(id=seed_id.split('_')[0])[0]
        # Normalize data to ensure no float overflow
        stream_data = stream_channel.data / (np.max(
            np.abs(stream_channel.data)) / 1e5)
        stream_dict.update(
            {seed_id: stream_data.astype(np.float32)})
        stream_offset = int(
            round(stream_channel.stats.sampling_rate *
                  (stream_channel.stats.starttime - stream_start)))
        if stack:
            pad_list = [
                int(round(template[i].stats.sampling_rate *
                          (template[i].stats.starttime -
                           t_starts[j]))) - stream_offset
                for j, template in zip(range(len(templates)), templates)]
        else:
            pad_list = [0 for _ in range(len(templates))]
        pad_dict.update({seed_id: pad_list})

    return stream_dict, template_dict, pad_dict, seed_ids


# a dict of built in xcorr functions, used to distinguish from user-defined
XCORR_FUNCS_ORIGINAL = copy.copy(XCOR_FUNCS)


if __name__ == '__main__':
    import doctest

    doctest.testmod()<|MERGE_RESOLUTION|>--- conflicted
+++ resolved
@@ -824,19 +824,12 @@
     n_channels = len(seed_ids)
     n_templates = template_array[seed_ids[0]].shape[0]
     image_len = stream_array[seed_ids[0]].shape[0]
-<<<<<<< HEAD
     fft_len = kwargs.get("fft_len")
     if fft_len is None:
         # In testing, 2**13 consistently comes out fastest - setting to
         # default. https://github.com/eqcorrscan/EQcorrscan/pull/285
         # But this results in lots of chunks - 2 ** 17 is also good.
         fft_len = min(2 ** 17, next_fast_len(template_len + image_len - 1))
-=======
-    # In testing, 2**13 consistently comes out fastest - setting to
-    # default. https://github.com/eqcorrscan/EQcorrscan/pull/285
-    fft_len = kwargs.get(
-        "fft_len", min(2 ** 13, next_fast_len(template_len + image_len - 1)))
->>>>>>> e799826e
     if fft_len < template_len:
         Logger.warning(
             f"FFT length of {fft_len} is shorter than the template, setting to"
@@ -882,19 +875,9 @@
         raise MemoryError("Memory allocation failed in correlation C-code")
     elif ret > 0:
         Logger.critical(
-<<<<<<< HEAD
-            'Maximum cccs %f at %s' %
-            (cccs.max(), np.unravel_index(cccs.argmax(), cccs.shape)))
-        Logger.critical(
-            'Minimum cccs %f at %s' %
-            (cccs.min(), np.unravel_index(cccs.argmin(), cccs.shape)))
-        Logger.critical('Recommend checking your data for spikes, clipping '
-                        'or artefacts')
-=======
             'Out-of-range correlation in C-code, see WARNING from C-code.'
             'You are STRONGLY RECOMMENDED to check your data for spikes, '
             'clipping or non-physical artifacts')
->>>>>>> e799826e
         # raise CorrelationError("Internal correlation error")
     for i, missed_corr in enumerate(missed_correlations):
         if missed_corr:
