--- conflicted
+++ resolved
@@ -1,8 +1,5 @@
 matplotlib
-<<<<<<< HEAD
 boto3
-=======
->>>>>>> 886aa38e
 mock
 # Note that mock is replaced by unittest.mock now, and we should update the test code to use this
 nbsphinx
